"""Test the Seplos v2 implementation."""

from collections.abc import Buffer
from typing import Final
from uuid import UUID

from bleak.backends.characteristic import BleakGATTCharacteristic
from bleak.uuids import normalize_uuid_str
import pytest

from custom_components.bms_ble.plugins.seplos_v2_bms import BMS, BMSsample

from .bluetooth import generate_ble_device
from .conftest import MockBleakClient

BT_FRAME_SIZE = 20
REF_VALUE: BMSsample = {
    "cell_count": 16,
    "temp_sensors": 6,
    "voltage": 53.0,
    "current": 21.5,
    "battery_level": 52.0,
    "cycle_charge": 437.2,
    "cycles": 113,
    "temperature": 23.65,
    "cycle_capacity": 23171.6,
    "power": 1139.5,
    "battery_charging": True,
    "cell#0": 3.312,
    "cell#1": 3.313,
    "cell#2": 3.313,
    "cell#3": 3.313,
    "cell#4": 3.313,
    "cell#5": 3.312,
    "cell#6": 3.313,
    "cell#7": 3.315,
    "cell#8": 3.311,
    "cell#9": 3.312,
    "cell#10": 3.313,
    "cell#11": 3.313,
    "cell#12": 3.313,
    "cell#13": 3.312,
    "cell#14": 3.313,
    "cell#15": 3.313,
    "cell#16": 3.313,
    "cell#17": 3.314,
    "cell#18": 3.314,
    "cell#19": 3.314,
    "cell#20": 3.314,
    "cell#21": 3.313,
    "cell#22": 3.314,
    "cell#23": 3.316,
    "cell#24": 3.311,
    "cell#25": 3.313,
    "cell#26": 3.314,
    "cell#27": 3.314,
    "cell#28": 3.314,
    "cell#29": 3.313,
    "cell#30": 3.314,
    "cell#31": 3.314,
    "temp#0": 22.75,
    "temp#1": 22.15,
    "temp#2": 22.25,
    "temp#3": 23.15,
    "temp#4": 27.65,
    "temp#5": 23.65,
    "temp#6": 22.85,
    "temp#7": 22.25,
    "temp#8": 22.35,
    "temp#9": 23.25,
    "temp#10": 27.75,
    "temp#11": 23.75,
    "delta_voltage": 0.005,
    "pack_count": 2,
    "pack_current#0": 6.85,
    "pack_current#1": 6.86,
    "pack_cycle_charge#0": 143.94,
    "pack_cycle_charge#1": 143.95,
    "pack_voltage#0": 53.0,
    "pack_voltage#1": 53.01,
    "pack_cycles#0": 128,
    "pack_cycles#1": 129,
    "pack_battery_level#0": 51.4,
    "pack_battery_level#1": 51.5,
    "problem": False,
    "problem_code": 0,
}

SMD_RESP: Final[list[bytes]] = [  # single machine data
    # adr 0x0, 53.0V, 6.85A, 143.94Ah, 128 cycles, 51.4%
    b"\x7e\x14\x00\x61\x00\x00\x6a\x00\x02\x10\x0c\xf0\x0c\xf1\x0c\xf1\x0c\xf1\x0c"
    b"\xf1\x0c\xf0\x0c\xf1\x0c\xf3\x0c\xef\x0c\xf0\x0c\xf1\x0c\xf1\x0c\xf1\x0c\xf0"
    b"\x0c\xf1\x0c\xf1\x06\x0b\x8f\x0b\x89\x0b\x8a\x0b\x93\x0b\xc0\x0b\x98\x02\xad"
    b"\x14\xb4\x38\x3a\x06\x6d\x60\x02\x02\x6d\x60\x00\x80\x03\xe8\x14\xbb\x00\x00"
    b"\x00\x00\x00\x00\x00\x00\x00\x00\x00\x00\x00\x00\x00\x00\x00\x00\x00\x00\x00"
    b"\x00\x00\x00\x02\x03\x08\x00\x00\x00\x00\x00\x00\x00\x00\x00\x00\x00\x00\x46"
    b"\x7c\x0d",
    # adr 0x1,, 53.01V, 6.86A, 143.95Ah, 129 cycles, 51.5%
    b"\x7e\x14\x01\x61\x00\x00\x6a\x00\x02\x10\x0c\xf1\x0c\xf2\x0c\xf2\x0c\xf2\x0c"
    b"\xf2\x0c\xf1\x0c\xf2\x0c\xf4\x0c\xef\x0c\xf1\x0c\xf2\x0c\xf2\x0c\xf2\x0c\xf1"
    b"\x0c\xf2\x0c\xf2\x06\x0b\x90\x0b\x8A\x0b\x8B\x0b\x94\x0b\xc1\x0b\x99\x02\xae"
    b"\x14\xb5\x38\x3b\x06\x6d\x60\x02\x03\x6d\x60\x00\x81\x03\xe8\x14\xbb\x00\x00"
    b"\x00\x00\x00\x00\x00\x00\x00\x00\x00\x00\x00\x00\x00\x00\x00\x00\x00\x00\x00"
    b"\x00\x00\x00\x02\x03\x08\x00\x00\x00\x00\x00\x00\x00\x00\x00\x00\x00\x00\x19"
    b"\x9c\x0d",
]

MI_RESP: Final[bytearray] = bytearray(  # manufacturer information
    b"\x7E\x14\x00\x51\x00\x00\x24\x43\x41\x4E\x3A\x50\x4E\x47\x5F\x44\x59\x45\x5F"
    b"\x4C\x75\x78\x70\x5F\x54\x42\x42\x45\x4D\x55\x31\x31\x30\x31\x31\x30\x45\x10"
    b"\x04\x01\x01\x46\x02\x14\xE2\x58\x0D"
)


class MockSeplosv2BleakClient(MockBleakClient):
    """Emulate a Seplos v2 BMS BleakClient."""

    HEAD_CMD = 0x7E
    PROTOCOL = 0x10
    CMD_GSMD = bytearray(b"\x46\x61\x00\x01\x00")  # get single machine data
    CMD_GPD = bytearray(
        bytes([HEAD_CMD, PROTOCOL]) + b"\x00\x46\x62\x00\x00"
    )  # get parallel data
    CMD_GMI = bytearray(
        bytes([HEAD_CMD, PROTOCOL]) + b"\00\x46\x51\x00\x00\x3a\x7f\x0d"
    )

    def _response(
        self, char_specifier: BleakGATTCharacteristic | int | str | UUID, data: Buffer
    ) -> bytearray:

        if (
            isinstance(char_specifier, str)
            and normalize_uuid_str(char_specifier) == normalize_uuid_str("ff02")
            and bytearray(data)[0] == self.HEAD_CMD
        ):
            if (
                bytearray(data)[1] == self.PROTOCOL
                and bytearray(data)[2] < 2  # only two packs supported
                and bytearray(data)[3:].startswith(self.CMD_GSMD)
            ):
                return bytearray(SMD_RESP[bytearray(data)[2]])
            if bytearray(data).startswith(self.CMD_GPD):
                return bytearray(  # adr 0x0, 53.0V, 21.5A, 437.2Ah, 52%, 113 cycles
                    b"\x7e\x14\x00\x62\x00\x00\x30\x00\x00\x10\x0c\xf4\x0c\xee\x06\x0b\x93\x0b\x7f"
                    b"\x0b\xb6\x0b\x8d\x00\xd7\x14\xb4\x11\x14\x07\x20\xd0\x02\x08\x20\xd0\x00\x71"
                    b"\x03\xe8\x14\xb9\x07\x00\x02\x03\x08\x00\x00\x00\x00\x00\x00\x00\x00\x76\x31"
                    b"\x0d"
                )
            if bytearray(data).startswith(self.CMD_GMI):
<<<<<<< HEAD
                return MI_RESP
=======
                return bytearray(
                    b"\x7e\x14\x00\x51\x00\x00\x24\x43\x41\x4e\x3a\x50\x4e\x47\x5f\x44\x59\x45\x5f"
                    b"\x4c\x75\x78\x70\x5f\x54\x42\x42\x45\x4d\x55\x31\x31\x30\x31\x31\x30\x45\x10"
                    b"\x04\x01\x01\x46\x02\x14\xe2\x58\x0d"
                )
>>>>>>> ce6cd66e

        return bytearray()

    async def write_gatt_char(
        self,
        char_specifier: BleakGATTCharacteristic | int | str | UUID,
        data: Buffer,
        response: bool | None = None,
    ) -> None:
        """Issue write command to GATT."""

        assert (
            self._notify_callback
        ), "write to characteristics but notification not enabled"

        resp: bytearray = self._response(char_specifier, data)
        for notify_data in [
            resp[i : i + BT_FRAME_SIZE] for i in range(0, len(resp), BT_FRAME_SIZE)
        ]:
            self._notify_callback("MockSeplosv2BleakClient", notify_data)


async def test_update(patch_bleak_client, reconnect_fixture) -> None:
    """Test Seplos V2 BMS data update."""

    patch_bleak_client(MockSeplosv2BleakClient)

    bms = BMS(
        generate_ble_device("cc:cc:cc:cc:cc:cc", "MockBLEdevice", None, -73),
        reconnect_fixture,
    )

    result = await bms.async_update()

    assert result == REF_VALUE

    # query again to check already connected state
    result = await bms.async_update()
    assert bms._client and bms._client.is_connected is not reconnect_fixture

    await bms.disconnect()


@pytest.fixture(
    name="wrong_response",
    params=[
        (b"\x7e\x14\x00\x51\x00\x00\x01\x00\x7a\xef\x00", "invalid frame end"),
        (b"\x7e\x10\x00\x51\x00\x00\x01\x00\xbb\x29\x0d", "invalid version"),
        (b"\x7e\x14\x00\x51\x80\x00\x01\x00\xa7\xd7\x0d", "error response"),
        (b"\x7e\x14\x00\x51\x00\x00\x01\x00\x7a\xee\x0d", "invalid CRC"),
        (b"\x7e\x14\x00\x51\x00\x00\x01\x00\x7a\xef\x0d\x00", "oversized frame"),
        (b"\x7e\x14\x00\x51\x00\x00\x02\x00\x7a\xef\x0d", "undersized frame"),
    ],
    ids=lambda param: param[1],
)
def fix_response(request):
    """Return faulty response frame."""
    return request.param[0]


async def test_invalid_response(monkeypatch, patch_bleak_client, patch_bms_timeout, wrong_response) -> None:
    """Test data up date with BMS returning invalid data."""

    patch_bms_timeout("seplos_v2_bms")

    monkeypatch.setattr(
        MockSeplosv2BleakClient, "_response", lambda _s, _c, _d: wrong_response
    )

    patch_bleak_client(MockSeplosv2BleakClient)

    bms = BMS(generate_ble_device("cc:cc:cc:cc:cc:cc", "MockBLEDevice", None, -73))

    result = {}
    with pytest.raises(TimeoutError):
        result = await bms.async_update()

    assert not result
    await bms.disconnect()


# Alarm flags: Events 1-6, excluding 7-8
async def test_problem_response(monkeypatch, patch_bleak_client) -> None:
    """Test data update with BMS returning invalid data (wrong CRC)."""

    def prb_response(
        self, char_specifier: BleakGATTCharacteristic | int | str | UUID, data: Buffer
    ) -> bytearray:

        if (
            isinstance(char_specifier, str)
            and normalize_uuid_str(char_specifier) == normalize_uuid_str("ff02")
            and bytearray(data)[0] == self.HEAD_CMD
        ):
            if (
                bytearray(data)[1] == self.PROTOCOL
                and bytearray(data)[2] < 2  # only two packs supported
                and bytearray(data)[3:].startswith(self.CMD_GSMD)
            ):
                return bytearray(SMD_RESP[bytearray(data)[2]])
            if bytearray(data).startswith(self.CMD_GPD):
                return bytearray(
                    b"\x7e\x14\x00\x62\x00\x00\x30\x00\x00\x10\x0c\xf4\x0c\xee\x06\x0b\x93\x0b\x7f"
                    b"\x0b\xb6\x0b\x8d\x00\xd7\x14\xb4\x11\x14\x07\x20\xd0\x02\x08\x20\xd0\x00\x71"
                    b"\x03\xe8\x14\xb9\x07\x00\x02\x03\x08\xff\xff\xff\xff\xff\xff\xff\xff\xd0\xd0"
                    b"\x0d"
                )
            if bytearray(data).startswith(self.CMD_GMI):
<<<<<<< HEAD
                return MI_RESP
=======
                return bytearray(
                    b"\x7e\x14\x00\x51\x00\x00\x24\x43\x41\x4e\x3a\x50\x4e\x47\x5f\x44\x59\x45\x5f"
                    b"\x4c\x75\x78\x70\x5f\x54\x42\x42\x45\x4d\x55\x31\x31\x30\x31\x31\x30\x45\x10"
                    b"\x04\x01\x01\x46\x02\x14\xe2\x58\x0d"
                )
>>>>>>> ce6cd66e

        return bytearray()

    monkeypatch.setattr(MockSeplosv2BleakClient, "_response", prb_response)

    patch_bleak_client(MockSeplosv2BleakClient)

    bms = BMS(generate_ble_device("cc:cc:cc:cc:cc:cc", "MockBLEdevice", None, -73))

    assert await bms.async_update() == REF_VALUE | {
        "problem": True,
        "problem_code": 0xFFFFFFFFFFFF,
    }<|MERGE_RESOLUTION|>--- conflicted
+++ resolved
@@ -148,15 +148,7 @@
                     b"\x0d"
                 )
             if bytearray(data).startswith(self.CMD_GMI):
-<<<<<<< HEAD
                 return MI_RESP
-=======
-                return bytearray(
-                    b"\x7e\x14\x00\x51\x00\x00\x24\x43\x41\x4e\x3a\x50\x4e\x47\x5f\x44\x59\x45\x5f"
-                    b"\x4c\x75\x78\x70\x5f\x54\x42\x42\x45\x4d\x55\x31\x31\x30\x31\x31\x30\x45\x10"
-                    b"\x04\x01\x01\x46\x02\x14\xe2\x58\x0d"
-                )
->>>>>>> ce6cd66e
 
         return bytearray()
 
@@ -265,15 +257,7 @@
                     b"\x0d"
                 )
             if bytearray(data).startswith(self.CMD_GMI):
-<<<<<<< HEAD
                 return MI_RESP
-=======
-                return bytearray(
-                    b"\x7e\x14\x00\x51\x00\x00\x24\x43\x41\x4e\x3a\x50\x4e\x47\x5f\x44\x59\x45\x5f"
-                    b"\x4c\x75\x78\x70\x5f\x54\x42\x42\x45\x4d\x55\x31\x31\x30\x31\x31\x30\x45\x10"
-                    b"\x04\x01\x01\x46\x02\x14\xe2\x58\x0d"
-                )
->>>>>>> ce6cd66e
 
         return bytearray()
 
