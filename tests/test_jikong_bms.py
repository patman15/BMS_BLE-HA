--- conflicted
+++ resolved
@@ -513,14 +513,8 @@
 
     # query again to check already connected state
     assert await bms.async_update() == _RESULT_DEFS[protocol_type]
-<<<<<<< HEAD
     assert bms._client and bms._client.is_connected is not reconnect_fixture
 
-=======
-    assert (
-        bms._client and bms._client.is_connected is not reconnect_fixture
-    )  # noqa: SLF001
->>>>>>> 6ee6e4f4
     await bms.disconnect()
 
 
