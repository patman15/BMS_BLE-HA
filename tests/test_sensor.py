"""Test the BLE Battery Management System integration sensor definition."""

from datetime import timedelta
from typing import Final

from pytest_homeassistant_custom_component.common import async_fire_time_changed

from custom_components.bms_ble.const import (
    ATTR_BALANCE_CUR,
    ATTR_CELL_VOLTAGES,
    ATTR_CURRENT,
    ATTR_CYCLES,
    ATTR_DELTA_VOLTAGE,
    ATTR_LQ,
    ATTR_POWER,
    ATTR_RUNTIME,
    ATTR_TEMP_SENSORS,
    ATTR_TEMPERATURE,
    ATTR_VOLTAGE,
    UPDATE_INTERVAL,
)
from homeassistant.config_entries import ConfigEntryState
from homeassistant.core import HomeAssistant, State
<<<<<<< HEAD
from homeassistant.helpers.entity_component import async_update_entity
=======
>>>>>>> 4114b8ff
import homeassistant.util.dt as dt_util

from .bluetooth import inject_bluetooth_service_info_bleak
from .conftest import mock_config


async def test_update(
    monkeypatch, patch_bleakclient, BTdiscovery, bool_fixture, hass: HomeAssistant
) -> None:
    """Test sensor value updates through coordinator."""

    async def patch_async_update(_self):
        """Patch async_update to return a specific value."""
        return {
            "balance_current": -1.234,
            "battery_level": 42,
            "voltage": 17.0,
            "current": 0,
            "cell#0": 3,
            "cell#1": 3.123,
            "delta_voltage": 0.123,
            "temperature": 43.86,
        } | (
            {
                "temp#0": 73,
                "temp#1": 31.4,
                "temp#2": 27.18,
                "pack_battery_level#0": 1.0,
                "pack_battery_level#1": 2.0,
                "pack_count": 2,
                "pack_current#0": -3.14,
                "pack_current#1": 2.71,
                "pack_cycles#0": 0,
                "pack_cycles#1": 1,
                "pack_voltage#0": 12.34,
                "pack_voltage#1": 24.56,
            }
            if bool_fixture
            else {}
        )

    monkeypatch.setattr(
        "homeassistant.helpers.entity.Entity.entity_registry_enabled_default",
        lambda _: True,
    )

    config = mock_config(bms="dummy_bms")
    config.add_to_hass(hass)

    inject_bluetooth_service_info_bleak(hass, BTdiscovery)

    assert await hass.config_entries.async_setup(config.entry_id)
    await hass.async_block_till_done(wait_background_tasks=True)

    assert config in hass.config_entries.async_entries()
    assert config.state is ConfigEntryState.LOADED
    assert len(hass.states.async_all(["sensor"])) == 11
    data: dict[str, str] = {
        entity.entity_id: entity.state for entity in hass.states.async_all(["sensor"])
    }
    assert data == {
        f"sensor.smartbat_b12345_{ATTR_VOLTAGE}": "12",
        "sensor.smartbat_b12345_battery": "unknown",
        f"sensor.smartbat_b12345_{ATTR_TEMPERATURE}": "27.182",
        f"sensor.smartbat_b12345_{ATTR_CURRENT}": "1.5",
        "sensor.smartbat_b12345_stored_energy": "unknown",
        f"sensor.smartbat_b12345_{ATTR_CYCLES}": "unknown",
        f"sensor.smartbat_b12345_{ATTR_DELTA_VOLTAGE}": "unknown",
        f"sensor.smartbat_b12345_{ATTR_LQ}": "0",
        f"sensor.smartbat_b12345_{ATTR_POWER}": "18.0",
        "sensor.smartbat_b12345_signal_strength": "-127",
        f"sensor.smartbat_b12345_{ATTR_RUNTIME}": "unknown",
    }

    monkeypatch.setattr(
        "custom_components.bms_ble.plugins.dummy_bms.BMS.async_update",
        patch_async_update,
    )

    async_fire_time_changed(hass, dt_util.utcnow() + timedelta(seconds=UPDATE_INTERVAL))
    await hass.async_block_till_done()

    # check that link quality has been updated, since the coordinator and the LQ sensor are
    # asynchronous to each other, a race condition can happen, thus update LQ sensor again
    # to cover the case that LQ is updated before the coordinator changes the value
    lq: Final[State | None] = hass.states.get(f"sensor.smartbat_b12345_{ATTR_LQ}")
    assert lq is not None and int(lq.state) >= 50
    await async_update_entity(hass, f"sensor.smartbat_b12345_{ATTR_LQ}")
    await hass.async_block_till_done()

    data = {
        entity.entity_id: entity.state for entity in hass.states.async_all(["sensor"])
    }

    # check all sensor have correct updated value
    assert data == {
        f"sensor.smartbat_b12345_{ATTR_VOLTAGE}": "17.0",
        "sensor.smartbat_b12345_battery": "42",
        f"sensor.smartbat_b12345_{ATTR_TEMPERATURE}": "43.86",
        f"sensor.smartbat_b12345_{ATTR_CURRENT}": "0",
        "sensor.smartbat_b12345_stored_energy": "unknown",
        f"sensor.smartbat_b12345_{ATTR_CYCLES}": "unknown",
        f"sensor.smartbat_b12345_{ATTR_DELTA_VOLTAGE}": "0.123",
        f"sensor.smartbat_b12345_{ATTR_LQ}": "66",  # initial update + one UPDATE_INTERVAL
        f"sensor.smartbat_b12345_{ATTR_POWER}": "unknown",
        "sensor.smartbat_b12345_signal_strength": "-61",
        f"sensor.smartbat_b12345_{ATTR_RUNTIME}": "unknown",
    }
    # check delta voltage sensor has cell voltage as attribute array
<<<<<<< HEAD
    delta_state: State | None = hass.states.get(f"sensor.smartbat_b12345_{ATTR_DELTA_VOLTAGE}")
=======
    delta_state: State | None = hass.states.get(
        f"sensor.smartbat_b12345_{ATTR_DELTA_VOLTAGE}"
    )
>>>>>>> 4114b8ff
    assert delta_state is not None and delta_state.attributes[ATTR_CELL_VOLTAGES] == [
        3,
        3.123,
    ]

    # check temperature sensor has individual sensors as attribute array
<<<<<<< HEAD
    temp_state: State | None = hass.states.get(f"sensor.smartbat_b12345_{ATTR_TEMPERATURE}")
    assert (
        temp_state is not None
        and temp_state.attributes[ATTR_TEMP_SENSORS] == [73, 31.4, 27.18]
        if bool_fixture
        else [temp_state]
=======
    temp_state: State | None = hass.states.get(
        f"sensor.smartbat_b12345_{ATTR_TEMPERATURE}"
    )
    assert temp_state is not None and temp_state.attributes[ATTR_TEMP_SENSORS] == (
        [73, 31.4, 27.18] if bool_fixture else [float(temp_state.state)]
>>>>>>> 4114b8ff
    )
    # check balance current as attribute
    current_state: State | None = hass.states.get(
        f"sensor.smartbat_b12345_{ATTR_CURRENT}"
    )
    assert current_state is not None and current_state.attributes[ATTR_BALANCE_CUR] == [
        -1.234
    ]

    # check battery pack attributes
    for sensor, attribute, ref_value in [
        (ATTR_CURRENT, "pack_current", [-3.14, 2.71]),
        (ATTR_CYCLES, "pack_cycles", [0, 1]),
        ("battery", "pack_battery_level", [1.0, 2.0]),
        (ATTR_VOLTAGE, "pack_voltage", [12.34, 24.56]),
    ]:
        pack_state: State | None = hass.states.get(f"sensor.smartbat_b12345_{sensor}")
        assert pack_state is not None, f"failed to get state of sensor '{sensor}'"
        assert pack_state.attributes.get(attribute, None) == (
            ref_value if bool_fixture else None
        ), f"faild to verify sensor '{sensor}' attribute '{attribute}'"<|MERGE_RESOLUTION|>--- conflicted
+++ resolved
@@ -21,10 +21,7 @@
 )
 from homeassistant.config_entries import ConfigEntryState
 from homeassistant.core import HomeAssistant, State
-<<<<<<< HEAD
 from homeassistant.helpers.entity_component import async_update_entity
-=======
->>>>>>> 4114b8ff
 import homeassistant.util.dt as dt_util
 
 from .bluetooth import inject_bluetooth_service_info_bleak
@@ -134,33 +131,20 @@
         f"sensor.smartbat_b12345_{ATTR_RUNTIME}": "unknown",
     }
     # check delta voltage sensor has cell voltage as attribute array
-<<<<<<< HEAD
-    delta_state: State | None = hass.states.get(f"sensor.smartbat_b12345_{ATTR_DELTA_VOLTAGE}")
-=======
     delta_state: State | None = hass.states.get(
         f"sensor.smartbat_b12345_{ATTR_DELTA_VOLTAGE}"
     )
->>>>>>> 4114b8ff
     assert delta_state is not None and delta_state.attributes[ATTR_CELL_VOLTAGES] == [
         3,
         3.123,
     ]
 
     # check temperature sensor has individual sensors as attribute array
-<<<<<<< HEAD
-    temp_state: State | None = hass.states.get(f"sensor.smartbat_b12345_{ATTR_TEMPERATURE}")
-    assert (
-        temp_state is not None
-        and temp_state.attributes[ATTR_TEMP_SENSORS] == [73, 31.4, 27.18]
-        if bool_fixture
-        else [temp_state]
-=======
     temp_state: State | None = hass.states.get(
         f"sensor.smartbat_b12345_{ATTR_TEMPERATURE}"
     )
     assert temp_state is not None and temp_state.attributes[ATTR_TEMP_SENSORS] == (
         [73, 31.4, 27.18] if bool_fixture else [float(temp_state.state)]
->>>>>>> 4114b8ff
     )
     # check balance current as attribute
     current_state: State | None = hass.states.get(
