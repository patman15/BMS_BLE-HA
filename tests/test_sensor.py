"""Test the BLE Battery Management System integration sensor definition."""

from datetime import timedelta

from pytest_homeassistant_custom_component.common import async_fire_time_changed

from custom_components.bms_ble.const import (
    ATTR_BALANCE_CUR,
    ATTR_CELL_VOLTAGES,
    ATTR_CURRENT,
    ATTR_CYCLES,
    ATTR_DELTA_VOLTAGE,
    ATTR_LQ,
    ATTR_POWER,
    ATTR_RUNTIME,
    ATTR_TEMP_SENSORS,
    ATTR_TEMPERATURE,
    ATTR_VOLTAGE,
    UPDATE_INTERVAL,
)
from homeassistant.config_entries import ConfigEntryState
from homeassistant.core import HomeAssistant
import homeassistant.util.dt as dt_util

from .bluetooth import inject_bluetooth_service_info_bleak
from .conftest import mock_config


async def test_update(
    monkeypatch, patch_bleakclient, BTdiscovery, bool_fixture, hass: HomeAssistant
) -> None:
    """Test sensor value updates through coordinator."""

    async def patch_async_update(_self):
        """Patch async_update to return a specific value."""
        return {
            "balance_current": -1.234,
            "voltage": 17.0,
            "current": 0,
            "cell#0": 3,
            "cell#1": 3.123,
            "delta_voltage": 0.123,
            "temperature": 43.86,
        } | (
            {
                "temp#0": 73,
                "temp#1": 31.4,
                "temp#2": 27.18,
            }
            if bool_fixture
            else {}
        )

    monkeypatch.setattr(
        "homeassistant.helpers.entity.Entity.entity_registry_enabled_default",
        lambda _: True,
    )

    config = mock_config(bms="dummy_bms")
    config.add_to_hass(hass)

    inject_bluetooth_service_info_bleak(hass, BTdiscovery)

    assert await hass.config_entries.async_setup(config.entry_id)
    await hass.async_block_till_done()

    assert config in hass.config_entries.async_entries()
    assert config.state is ConfigEntryState.LOADED
    assert len(hass.states.async_all(["sensor"])) == 11
    data = {
        entity.entity_id: entity.state for entity in hass.states.async_all(["sensor"])
    }
    assert data == {
        f"sensor.smartbat_b12345_{ATTR_VOLTAGE}": "12",
        "sensor.smartbat_b12345_battery": "unknown",
        f"sensor.smartbat_b12345_{ATTR_TEMPERATURE}": "27.182",
        f"sensor.smartbat_b12345_{ATTR_CURRENT}": "1.5",
        "sensor.smartbat_b12345_stored_energy": "unknown",
        f"sensor.smartbat_b12345_{ATTR_CYCLES}": "unknown",
        f"sensor.smartbat_b12345_{ATTR_DELTA_VOLTAGE}": "unknown",
        f"sensor.smartbat_b12345_{ATTR_LQ}": "0",
        f"sensor.smartbat_b12345_{ATTR_POWER}": "18.0",
        "sensor.smartbat_b12345_signal_strength": "-127",
        f"sensor.smartbat_b12345_{ATTR_RUNTIME}": "unknown",
    }

    monkeypatch.setattr(
        "custom_components.bms_ble.plugins.dummy_bms.BMS.async_update",
        patch_async_update,
    )

    async_fire_time_changed(hass, dt_util.utcnow() + timedelta(seconds=UPDATE_INTERVAL))
    await hass.async_block_till_done()
    data = {
        entity.entity_id: entity.state for entity in hass.states.async_all(["sensor"])
    }

    # check all sensor have correct updated value
    assert data == {
        f"sensor.smartbat_b12345_{ATTR_VOLTAGE}": "17.0",
        "sensor.smartbat_b12345_battery": "unknown",
        f"sensor.smartbat_b12345_{ATTR_TEMPERATURE}": "43.86",
        f"sensor.smartbat_b12345_{ATTR_CURRENT}": "0",
        "sensor.smartbat_b12345_stored_energy": "unknown",
        f"sensor.smartbat_b12345_{ATTR_CYCLES}": "unknown",
        f"sensor.smartbat_b12345_{ATTR_DELTA_VOLTAGE}": "0.123",
        f"sensor.smartbat_b12345_{ATTR_LQ}": "66",  # initial update + one UPDATE_INTERVAL
        f"sensor.smartbat_b12345_{ATTR_POWER}": "unknown",
        "sensor.smartbat_b12345_signal_strength": "-61",
        f"sensor.smartbat_b12345_{ATTR_RUNTIME}": "unknown",
    }
    # check delta voltage sensor has cell voltage as attribute array
    delta_state = hass.states.get(f"sensor.smartbat_b12345_{ATTR_DELTA_VOLTAGE}")
    assert delta_state is not None and delta_state.attributes[ATTR_CELL_VOLTAGES] == [
        3,
        3.123,
    ]

    # check temperature sensor has individual sensors as attribute array
    temp_state = hass.states.get(f"sensor.smartbat_b12345_{ATTR_TEMPERATURE}")
<<<<<<< HEAD
    assert temp_state is not None and temp_state.attributes[
        ATTR_TEMP_SENSORS
    ] == [73, 31.4, 27.18]

    # check balance current as attribute
    current_state = hass.states.get(f"sensor.smartbat_b12345_{ATTR_CURRENT}")
    assert current_state is not None and current_state.attributes[
        ATTR_BALANCE_CUR
    ] == [-1.234]
=======
    assert (
        temp_state is not None
        and temp_state.attributes[ATTR_TEMP_SENSORS]
        == [
            73,
            31.4,
            27.18,
        ]
        if bool_fixture
        else [temp_state]
    )
>>>>>>> af948750
<|MERGE_RESOLUTION|>--- conflicted
+++ resolved
@@ -118,26 +118,14 @@
 
     # check temperature sensor has individual sensors as attribute array
     temp_state = hass.states.get(f"sensor.smartbat_b12345_{ATTR_TEMPERATURE}")
-<<<<<<< HEAD
-    assert temp_state is not None and temp_state.attributes[
-        ATTR_TEMP_SENSORS
-    ] == [73, 31.4, 27.18]
-
-    # check balance current as attribute
-    current_state = hass.states.get(f"sensor.smartbat_b12345_{ATTR_CURRENT}")
-    assert current_state is not None and current_state.attributes[
-        ATTR_BALANCE_CUR
-    ] == [-1.234]
-=======
     assert (
         temp_state is not None
-        and temp_state.attributes[ATTR_TEMP_SENSORS]
-        == [
-            73,
-            31.4,
-            27.18,
-        ]
+        and temp_state.attributes[ATTR_TEMP_SENSORS] == [73, 31.4, 27.18]
         if bool_fixture
         else [temp_state]
     )
->>>>>>> af948750
+    # check balance current as attribute
+    current_state = hass.states.get(f"sensor.smartbat_b12345_{ATTR_CURRENT}")
+    assert current_state is not None and current_state.attributes[ATTR_BALANCE_CUR] == [
+        -1.234
+    ]