--- conflicted
+++ resolved
@@ -170,11 +170,7 @@
 
 @pytest.fixture(params=[*BMS_TYPES, "dummy_bms"])
 def plugin_fixture(request: pytest.FixtureRequest) -> ModuleType:
-<<<<<<< HEAD
-    """Return instance of a BMS."""
-=======
     """Return module of a BMS."""
->>>>>>> ecf7e401
     return importlib.import_module(
         f"custom_components.bms_ble.plugins.{request.param}",
         package=__name__[: __name__.rfind(".")],
