"""Test data for BLE Battery Management System integration config flow."""

from typing import Final

from .bluetooth import AdvertisementData, generate_advertisement_data

ADVERTISEMENTS: Final[list[tuple[AdvertisementData, str]]] = [
    (  # source LOG
        generate_advertisement_data(
            local_name="NWJ20221223010330\x11",
            manufacturer_data={65535: b"0UD7\xa2\xd2"},
            service_uuids=["0000ffe0-0000-1000-8000-00805f9b34fb"],
            rssi=-56,
        ),
        "ective_bms",
    ),
    (  # source LOG
        generate_advertisement_data(
            local_name="NWJ20221223010388\x11",
            manufacturer_data={65535: b"0UD7b\xec"},
            service_uuids=["0000ffe0-0000-1000-8000-00805f9b34fb"],
            rssi=-47,
        ),
        "ective_bms",
    ),
    (  # nRF Connect (https://github.com/patman15/BMS_BLE-HA/issues/82#issuecomment-2498299433)
        generate_advertisement_data(
            local_name="$PFLAC,R,RADIOID\x0d\x0a",
            manufacturer_data={65535: b"\x10\x55\x44\x33\xe8\xb4"},
            service_uuids=["0000ffe0-0000-1000-8000-00805f9b34fb"],
            rssi=-47,
        ),
        "ective_bms",
    ),
    (  # BTctl (https://github.com/patman15/BMS_BLE-HA/issues/137)
        generate_advertisement_data(
            local_name="NWJ20200720020539",
            manufacturer_data={0: b"\x34\x14\xb5\x9d\x78\xe7\x4c"},
            service_uuids=["0000ffe0-0000-1000-8000-00805f9b34fb"],
        ),
        "ective_bms",
    ),
    (
        generate_advertisement_data(
            local_name="BatteryOben-00",
            manufacturer_data={2917: b"\x88\xa0\xc8G\x80\x0f\xd5\xc5"},
            service_uuids=["0000ffe0-0000-1000-8000-00805f9b34fb"],
            tx_power=-127,
            rssi=-83,
        ),
        "jikong_bms",
    ),
    (  # source LOG
        generate_advertisement_data(
            local_name="BatterieUnten-01",
            manufacturer_data={2917: b"\x88\xa0\xc8G\x80\r\x08k"},
            service_uuids=["0000ffe0-0000-1000-8000-00805f9b34fb"],
            tx_power=-127,
            rssi=-68,
        ),
        "jikong_bms",
    ),
    (  # source LOG
        generate_advertisement_data(
            local_name="JK_B2A8S20P",
            manufacturer_data={2917: b"\x88\xa0\xc8G\x80\x14\x88\xb7"},
            service_uuids=[
                "00001800-0000-1000-8000-00805f9b34fb",
                "00001801-0000-1000-8000-00805f9b34fb",
                "0000180a-0000-1000-8000-00805f9b34fb",
                "0000180f-0000-1000-8000-00805f9b34fb",
                "0000fee7-0000-1000-8000-00805f9b34fb",
                "0000ffe0-0000-1000-8000-00805f9b34fb",
                "f000ffc0-0451-4000-b000-000000000000",
            ],
            rssi=-67,
        ),
        "jikong_bms",
    ),
    (  # source LOG
        generate_advertisement_data(
            local_name="SP05B2312190075       ",
            service_uuids=["0000fff0-0000-1000-8000-00805f9b34fb"],
            tx_power=-127,
            rssi=-76,
        ),
        "seplos_bms",
    ),
    (  # source BTctl (https://github.com/patman15/BMS_BLE-HA/issues/142)
        generate_advertisement_data(
            local_name="SP51B2407270006       ",
            service_uuids=[
                "00001800-0000-1000-8000-00805f9b34fb",
                "00001801-0000-1000-8000-00805f9b34fb",
                "0000fff0-0000-1000-8000-00805f9b34fb",
                "02f00000-0000-0000-8000-00000000fe00",
            ],
            rssi=-46,
        ),
        "seplos_bms",
    ),
    (  # source LOG
        generate_advertisement_data(
            local_name="SP66B2404270002       ",
            service_uuids=["0000fff0-0000-1000-8000-00805f9b34fb"],
            rssi=-81,
        ),
        "seplos_bms",
    ),
    (  # advmon (https://github.com/patman15/BMS_BLE-HA/issues/214)
        generate_advertisement_data(
            local_name="SP47B-A2410230006",
            service_uuids=["0000fff0-0000-1000-8000-00805f9b34fb"],
            rssi=-81,
        ),
        "seplos_bms",
    ),
    (
        generate_advertisement_data(
            local_name="BP02",
            service_uuids=["0000ff00-0000-1000-8000-00805f9b34fb"],
            rssi=-81,
        ),
        "seplos_v2_bms",
    ),
    (  # source LOG
        generate_advertisement_data(
            local_name="BP02",
            service_uuids=[
                "00001800-0000-1000-8000-00805f9b34fb",
                "00001801-0000-1000-8000-00805f9b34fb",
                "0000ff00-0000-1000-8000-00805f9b34fb",
            ],
            rssi=-90,
        ),
        "seplos_v2_bms",
    ),
    (  # source LOG
        generate_advertisement_data(
            local_name="LT-12V-1544",
            manufacturer_data={33384: b"\x01\x02\x00\x07\x81\xb5N"},
            tx_power=-127,
            rssi=-71,
        ),
        "ej_bms",
    ),
    (  # proxy LOG (https://github.com/patman15/BMS_BLE-HA/issues/187)
        generate_advertisement_data(
            local_name="L-12V100AH-0902",
            tx_power=5,
            rssi=-87,
        ),
        "ej_bms",
    ),
    (  # proxy LOG (https://github.com/patman15/BMS_BLE-HA/issues/187)
        generate_advertisement_data(
            local_name="LT-12V-0002\r\n",
            tx_power=5,
            rssi=-94,
        ),
        "ej_bms",
    ),
    (  # source LOG, https://github.com/patman15/BMS_BLE-HA/issues/59
        generate_advertisement_data(
            local_name="170R000121",
            manufacturer_data={
                21330: b"!4\xba\x03\xec\x11\x0c\xb4\x01\x05\x00\x01\x00\x00"
            },
            service_uuids=[
                "00001800-0000-1000-8000-00805f9b34fb",
                "00001801-0000-1000-8000-00805f9b34fb",
                "0000180a-0000-1000-8000-00805f9b34fb",
                "0000fd00-0000-1000-8000-00805f9b34fb",
                "0000ff90-0000-1000-8000-00805f9b34fb",
                "0000ffb0-0000-1000-8000-00805f9b34fb",
                "0000ffc0-0000-1000-8000-00805f9b34fb",
                "0000ffd0-0000-1000-8000-00805f9b34fb",
                "0000ffe0-0000-1000-8000-00805f9b34fb",
                "0000ffe5-0000-1000-8000-00805f9b34fb",
                "0000fff0-0000-1000-8000-00805f9b34fb",
            ],
            tx_power=0,
            rssi=-75,
        ),
        "cbtpwr_bms",
    ),
    (  # source LOG
        generate_advertisement_data(
            local_name="170R000086",
            manufacturer_data={
                21330: b"!4\xba\x03\xec\x11\x0c\xf8\x01\x05\x00\x01\x00\x00"
            },
            service_uuids=[
                "00001800-0000-1000-8000-00805f9b34fb",
                "00001801-0000-1000-8000-00805f9b34fb",
                "0000180a-0000-1000-8000-00805f9b34fb",
                "0000fd00-0000-1000-8000-00805f9b34fb",
                "0000ff90-0000-1000-8000-00805f9b34fb",
                "0000ffb0-0000-1000-8000-00805f9b34fb",
                "0000ffc0-0000-1000-8000-00805f9b34fb",
                "0000ffd0-0000-1000-8000-00805f9b34fb",
                "0000ffe0-0000-1000-8000-00805f9b34fb",
                "0000ffe5-0000-1000-8000-00805f9b34fb",
                "0000fff0-0000-1000-8000-00805f9b34fb",
            ],
            tx_power=0,
            rssi=-73,
        ),
        "cbtpwr_bms",
    ),
    (  # source BT monitor (https://github.com/patman15/BMS_BLE-HA/issues/176)
        generate_advertisement_data(
            local_name="140R000288",
            manufacturer_data={0: b"ffffffff6400ff000000000000000000"},
            service_uuids=["0000fff0-0000-1000-8000-00805f9b34fb"],
            rssi=-82,
        ),
        "cbtpwr_bms",
    ),
    (  # source PCAP
        generate_advertisement_data(
            manufacturer_data={54976: b"\x3c\x4f\xac\x50\xff"},
        ),
        "tdt_bms",
    ),
    (  # source BTctl (https://github.com/patman15/BMS_BLE-HA/issues/52#issuecomment-2390048120)
        generate_advertisement_data(
            local_name="TBA-13500277",
            service_uuids=[
                "00001800-0000-1000-8000-00805f9b34fb",
                "00001801-0000-1000-8000-00805f9b34fb",
                "0000180a-0000-1000-8000-00805f9b34fb",
                "0000fff0-0000-1000-8000-00805f9b34fb",
            ],
            rssi=-72,
        ),
        "dpwrcore_bms",
    ),
    (  # source LOG
        generate_advertisement_data(
            local_name="SmartBat-B15051",
            service_uuids=["0000fff0-0000-1000-8000-00805f9b34fb"],
            tx_power=3,
            rssi=-66,
        ),
        "ogt_bms",
    ),
    (  # source PCAP
        generate_advertisement_data(
            local_name="R-24100BNN160-A00643",
            service_uuids=["0000ffe0-0000-1000-8000-00805f9b34fb"],
            manufacturer_data={22618: b"\xc8\x47\x80\x15\xd8\x34"},
        ),
        "redodo_bms",
    ),
    (  # source LOG (https://github.com/patman15/BMS_BLE-HA/issues/89)
        generate_advertisement_data(
            local_name="DL-46640102XXXX",
            manufacturer_data={25670: b"\x01\x02\t\xac"},
            service_uuids=["0000fff0-0000-1000-8000-00805f9b34fb"],
            tx_power=-127,
            rssi=-58,
        ),
        "daly_bms",
    ),
    (  # source LOG, proxy (https://github.com/patman15/BMS_BLE-HA/issues/160)
        generate_advertisement_data(
            local_name="DL-401710015C9B",
            manufacturer_data={770: b"\x16\x40\x17\x10\x01\x5c\x9b\x44\x4c"},
            rssi=-36,
        ),
        "daly_bms",
    ),
    (  # source BTctl (https://github.com/patman15/BMS_BLE-HA/issues/145)
        generate_advertisement_data(
            local_name="JHB-501812XXXXXX",
            manufacturer_data={260: b"\x01\x50\x18\x12\x01\xa3\xb3\x4a\x48\x42"},
            rssi=-46,
        ),
        "daly_bms",
    ),
    (  # source LOG (https://github.com/patman15/BMS_BLE-HA/issues/160#issuecomment-2629318416)
        generate_advertisement_data(
            local_name="Randomname",  # JHB-50181201A494
            manufacturer_data={260: b"\x01\x50\x18\x12\x01\xa4\x94JHB"},
            tx_power=-127,
            rssi=-36,
        ),
        "daly_bms",
    ),
    (  # source BTctl (https://github.com/patman15/BMS_BLE-HA/issues/174#issuecomment-2637936795)
        generate_advertisement_data(
            local_name="BT270-2",
            manufacturer_data={770: b"\x16\x40\x17\x12\x01\x11\x97\x44\x4c"},
            rssi=-60,
        ),
        "daly_bms",
    ),
    (  # source nRF (https://github.com/patman15/BMS_BLE-HA/issues/22#issuecomment-2198586195)
        generate_advertisement_data(  # Supervolt battery
            local_name="SX100P-B230201",
            service_uuids=["0000ff00-0000-1000-8000-00805f9b34fb"],
            manufacturer_data={31488: "\x02\xff\xff\x7d"},
        ),
        "jbd_bms",
    ),
    (  # source LOG (https://github.com/patman15/BMS_BLE-HA/issues/144)
        generate_advertisement_data(  # ECO-WORTHY LiFePO4 12V 100Ah
            local_name="DP04S007L4S100A",
            manufacturer_data={6226: b"\x28\x37\xc2\xa5"},  # MAC address, wrong
            service_uuids=["0000ff00-0000-1000-8000-00805f9b34fb"],
            rssi=-57,
        ),
        "jbd_bms",
    ),
    (  # source PCAP, BTctl (https://github.com/patman15/BMS_BLE-HA/issues/134)
        generate_advertisement_data(  # ECO-WORTHY LiFePO4 12V 100Ah
            local_name="DP04S007L4S100A",
            service_uuids=["0000ff00-0000-1000-8000-00805f9b34fb"],
            manufacturer_data={8856: "\x28\x37\xc2\xa5"},  # MAC address, wrong
            rssi=-53,
        ),
        "jbd_bms",
    ),
    (  # source LOG (https://github.com/patman15/BMS_BLE-HA/issues/134)
        # (https://github.com/patman15/BMS_BLE-HA/issues/157)
        generate_advertisement_data(  # ECO-WORTHY LiFePO4 12V 150Ah, DCHOUSE FW v6.6
            local_name="DP04S007L4S120A",
            manufacturer_data={42435: b"\x27\x37\xc2\xa5"},  # MAC address, wrong
            service_uuids=["0000ff00-0000-1000-8000-00805f9b34fb"],
            tx_power=-127,
            rssi=-49,
        ),
        "jbd_bms",
    ),
    (  # source LOG (https://github.com/patman15/BMS_BLE-HA/issues/160#issuecomment-2629318416)
        generate_advertisement_data(
            local_name="SP17S005P17S120A",
            manufacturer_data={34114: b"\34\37\xc2\xa5"},
            service_uuids=["0000ff00-0000-1000-8000-00805f9b34fb"],
            tx_power=-127,
            rssi=-31,
        ),
        "jbd_bms",
    ),
    (  # source LOG (https://github.com/patman15/BMS_BLE-HA/issues/173)
        generate_advertisement_data(  # Eleksol 12V300AH
            local_name="12300DE00013",
            manufacturer_data={44580: b"\x27\x37\xc2\xa5"},  # MAC address, wrong
            service_uuids=[
                "0000ff00-0000-1000-8000-00805f9b34fb",
            ],
            rssi=-60,
        ),
        "jbd_bms",
    ),
    (  # source BTctl (https://github.com/patman15/BMS_BLE-HA/issues/161)
        generate_advertisement_data(  # Felicity Solar LUX-Y-48300LG01
            local_name="F100011002424470238",
            rssi=-56,
        ),
        "felicity_bms",
    ),
    (  # source LOG, proxy (https://github.com/patman15/BMS_BLE-HA/issues/164#issue-2825586172)
        generate_advertisement_data(
            local_name="ECO-WORTHY 02_B8EF",
            manufacturer_data={49844: b"\xe0\xfa\xb8\xf0"},  # MAC address, correct
            service_uuids=[
                "00001800-0000-1000-8000-00805f9b34fb",
                "00001801-0000-1000-8000-00805f9b34fb",
                "0000fff0-0000-1000-8000-00805f9b34fb",
            ],
            rssi=-50,
        ),
        "ecoworthy_bms",
    ),
    (  # source BTctl (https://github.com/patman15/BMS_BLE-HA/issues/194)
        generate_advertisement_data(  # Topband
            local_name="ZM20210512010036�",
            manufacturer_data={0: "\xfc\x45\xc3\xbc\xd6\xa8"},
            service_uuids=["0000ffe0-0000-1000-8000-00805f9b34fb"],
            rssi=-48,
        ),
        "ective_bms",
    ),
    (  # source advmon (https://github.com/patman15/BMS_BLE-HA/issues/197)
        generate_advertisement_data(  # Creabest
            local_name="100R0002E3",
            manufacturer_data={21330: "2134ba03ec110909010500010000"},
            service_uuids=["000003c1-0000-1000-8000-00805f9b34fb"],
            rssi=-76,
            tx_power=0,
        ),
        "cbtpwr_bms",
    ),
    (  # source pcap (https://github.com/patman15/BMS_BLE-HA/issues/168)
        generate_advertisement_data(
            local_name="SOK-24V1127",
            service_uuids=["0000fff0-0000-1000-8000-00805f9b34fb"],
            rssi=-94,
        ),
        "abc_bms",
    ),
    (  # source advmon (https://github.com/patman15/BMS_BLE-HA/issues/204)
        generate_advertisement_data(  # 16S LiFePo 250A BMS
            local_name="DL-40160901534C",
            manufacturer_data={258: "04"},
            rssi=-87,
        ),
        "daly_bms",
    ),
    (  # source pcap (https://github.com/patman15/BMS_BLE-HA/issues/186)
        generate_advertisement_data(  # Epoch, BMS: RoyPow SPB22-TI04
            local_name=" B12100A 220600016 ",
            service_uuids=[
                "0000ffe0-0000-1000-8000-00805f9b34fb",
                "0000ffe7-0000-1000-8000-00805f9b34fb",
            ],
            manufacturer_data={424: "\x88\xa0\x12\x6c\x14\x39\x22\xb8"},
            rssi=-87,
        ),
        "roypow_bms",
    ),
    (  # source advmon (https://github.com/patman15/BMS_BLE-HA/issues/186)
        generate_advertisement_data(
            local_name="12-6C-14-39-28-1F",
            rssi=-50,
            manufacturer_data={2865: "88a0126c1439281f"},
            service_uuids=[
                "0000ffe0-0000-1000-8000-00805f9b34fb",
                "0000fee7-0000-1000-8000-00805f9b34fb",
            ],
        ),
        "roypow_bms",
    ),
    (  # source advmon (https://github.com/patman15/BMS_BLE-HA/issues/186)
        generate_advertisement_data(
            local_name="C6-6C-15-08-A7-E9",
            rssi=-66,
            manufacturer_data={35579: "88a0c66c1508a7e9"},
            service_uuids=[
                "0000ffe0-0000-1000-8000-00805f9b34fb",
                "0000fee7-0000-1000-8000-00805f9b34fb",
            ],
        ),
        "roypow_bms",
    ),
    (  # source advmon (https://github.com/patman15/BMS_BLE-HA/issues/226)
        generate_advertisement_data(  # A4:C1:37:42:3E:D9
            local_name="AP21S002-L21S",
            rssi=-84,
            manufacturer_data={16089: "4237c1a4"},  # MAC address, wrong
            service_uuids=[
                "0000ff00-0000-1000-8000-00805f9b34fb",
            ],
        ),
        "jbd_bms",
    ),
    (  # source advmon (https://github.com/patman15/BMS_BLE-HA/issues/231)
        generate_advertisement_data(
            local_name="CSY012405290042",
            rssi=-78,
            service_uuids=[
                "0000fff0-0000-1000-8000-00805f9b34fb",
            ],
        ),
        "seplos_bms",
    ),
    (  # source advmon (https://github.com/patman15/BMS_BLE-HA/issues/236)
        generate_advertisement_data(
            local_name="SBL-12330BLH1-242055",
            rssi=-84,
            manufacturer_data={123: "02ffff7d"},
            service_uuids=["0000ff00-0000-1000-8000-00805f9b34fb"],
        ),
        "jbd_bms",
    ),
<<<<<<< HEAD
    (  # source advmon (https://github.com/patman15/BMS_BLE-HA/issues/241)
        generate_advertisement_data(
            local_name="V-12V200Ah-0215",
            rssi=-74,
        ),
        "ej_bms",
=======
    (  # source advmon (https://github.com/patman15/BMS_BLE-HA/issues/236)
        generate_advertisement_data(
            local_name="162400552210210097",
            rssi=-35,
            manufacturer_data={49572: "375532f9"},  # MAC address, correct
            service_uuids=["0000ff00-0000-1000-8000-00805f9b34fb"],
        ),
        "jbd_bms",
    ),
    (  # source BTctl (https://github.com/patman15/BMS_BLE-HA/issues/242)
        generate_advertisement_data(
            local_name="PKT2201PB121000084",
            rssi=-46,
            manufacturer_data={30669: "\xe4\x38\xc1\xa4"},  # MAC address, wrong
            service_uuids=["0000ff00-0000-1000-8000-00805f9b34fb"],
        ),
        "jbd_bms",
>>>>>>> a20b2239
    ),
]<|MERGE_RESOLUTION|>--- conflicted
+++ resolved
@@ -475,14 +475,6 @@
         ),
         "jbd_bms",
     ),
-<<<<<<< HEAD
-    (  # source advmon (https://github.com/patman15/BMS_BLE-HA/issues/241)
-        generate_advertisement_data(
-            local_name="V-12V200Ah-0215",
-            rssi=-74,
-        ),
-        "ej_bms",
-=======
     (  # source advmon (https://github.com/patman15/BMS_BLE-HA/issues/236)
         generate_advertisement_data(
             local_name="162400552210210097",
@@ -500,6 +492,12 @@
             service_uuids=["0000ff00-0000-1000-8000-00805f9b34fb"],
         ),
         "jbd_bms",
->>>>>>> a20b2239
+    ),
+    (  # source advmon (https://github.com/patman15/BMS_BLE-HA/issues/241)
+        generate_advertisement_data(
+            local_name="V-12V200Ah-0215",
+            rssi=-74,
+        ),
+        "ej_bms",
     ),
 ]