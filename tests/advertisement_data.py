"""Test data for BLE Battery Management System integration config flow."""

from typing import Final

from .bluetooth import generate_advertisement_data

ADVERTISEMENTS: Final[list] = [
<<<<<<< HEAD
    # (  # source LOG
    #     generate_advertisement_data(
    #         local_name="NWJ20221223010330",#\x11",
    #         manufacturer_data={65535: b"0UD7\xa2\xd2"},
    #         service_uuids=["0000ffe0-0000-1000-8000-00805f9b34fb"],
    #         rssi=-56,
    #     ),
    #     "ective_bms",
    # ),
    # ( # source LOG
    #     generate_advertisement_data(
    #         local_name="NWJ20221223010388",#\x11",
    #         manufacturer_data={65535: b"0UD7b\xec"},
    #         service_uuids=["0000ffe0-0000-1000-8000-00805f9b34fb"],
    #         rssi=-47,
    #     ),
    #     "ective_bms",
    # ),
    (  # source LOG
=======
    (
        generate_advertisement_data(
            local_name="NWJ20221223010330\x11",
            manufacturer_data={65535: b"0UD7\xa2\xd2"},
            service_uuids=["0000ffe0-0000-1000-8000-00805f9b34fb"],
            rssi=-56,
        ),
        "ective_bms",
    ),
    (
        generate_advertisement_data(
            local_name="NWJ20221223010388\x11",
            manufacturer_data={65535: b"0UD7b\xec"},
            service_uuids=["0000ffe0-0000-1000-8000-00805f9b34fb"],
            rssi=-47,
        ),
        "ective_bms",
    ),
    (
>>>>>>> 55540c7b
        generate_advertisement_data(
            local_name="BatteryOben-00",
            manufacturer_data={2917: b"\x88\xa0\xc8G\x80\x0f\xd5\xc5"},
            service_uuids=["0000ffe0-0000-1000-8000-00805f9b34fb"],
            tx_power=-127,
            rssi=-83,
        ),
        "jikong_bms",
    ),
    (  # source LOG
        generate_advertisement_data(
            local_name="BatterieUnten-01",
            manufacturer_data={2917: b"\x88\xa0\xc8G\x80\r\x08k"},
            service_uuids=["0000ffe0-0000-1000-8000-00805f9b34fb"],
            tx_power=-127,
            rssi=-68,
        ),
        "jikong_bms",
    ),
    (  # source LOG
        generate_advertisement_data(
            local_name="JK_B2A8S20P",
            manufacturer_data={2917: b"\x88\xa0\xc8G\x80\x14\x88\xb7"},
            service_uuids=[
                "00001800-0000-1000-8000-00805f9b34fb",
                "00001801-0000-1000-8000-00805f9b34fb",
                "0000180a-0000-1000-8000-00805f9b34fb",
                "0000180f-0000-1000-8000-00805f9b34fb",
                "0000fee7-0000-1000-8000-00805f9b34fb",
                "0000ffe0-0000-1000-8000-00805f9b34fb",
                "f000ffc0-0451-4000-b000-000000000000",
            ],
            rssi=-67,
        ),
        "jikong_bms",
    ),
    (  # source LOG
        generate_advertisement_data(
            local_name="SP05B2312190075       ",
            service_uuids=["0000fff0-0000-1000-8000-00805f9b34fb"],
            tx_power=-127,
            rssi=-76,
        ),
        "seplos_bms",
    ),
    (  # source LOG
        generate_advertisement_data(
            local_name="BP02",
            service_uuids=["0000ff00-0000-1000-8000-00805f9b34fb"],
            rssi=-81,
        ),
        "seplos_v2_bms",
    ),
    (  # source LOG
        generate_advertisement_data(
            local_name="BP02",
            service_uuids=[
                "00001800-0000-1000-8000-00805f9b34fb",
                "00001801-0000-1000-8000-00805f9b34fb",
                "0000ff00-0000-1000-8000-00805f9b34fb",
            ],
            rssi=-90,
        ),
        "seplos_v2_bms",
    ),
    (  # source LOG
        generate_advertisement_data(
            local_name="LT-12V-1544",
            manufacturer_data={33384: b"\x01\x02\x00\x07\x81\xb5N"},
            tx_power=-127,
            rssi=-71,
        ),
        "ej_bms",
    ),
    (  # source LOG
        generate_advertisement_data(
            local_name="170R000121",
            manufacturer_data={
                21330: b"!4\xba\x03\xec\x11\x0c\xb4\x01\x05\x00\x01\x00\x00"
            },
            service_uuids=[
                "00001800-0000-1000-8000-00805f9b34fb",
                "00001801-0000-1000-8000-00805f9b34fb",
                "0000180a-0000-1000-8000-00805f9b34fb",
                "0000fd00-0000-1000-8000-00805f9b34fb",
                "0000ff90-0000-1000-8000-00805f9b34fb",
                "0000ffb0-0000-1000-8000-00805f9b34fb",
                "0000ffc0-0000-1000-8000-00805f9b34fb",
                "0000ffd0-0000-1000-8000-00805f9b34fb",
                "0000ffe0-0000-1000-8000-00805f9b34fb",
                "0000ffe5-0000-1000-8000-00805f9b34fb",
                "0000fff0-0000-1000-8000-00805f9b34fb",
            ],
            tx_power=0,
            rssi=-75,
        ),
        "cbtpwr_bms",
    ),
    (  # source PCAP
        generate_advertisement_data(
            manufacturer_data={54976: b"\x3c\x4f\xac\x50\xff"},
        ),
        "tdt_bms",
    ),
    (  # source bluetoothctl (https://github.com/patman15/BMS_BLE-HA/issues/52#issuecomment-2390048120)
        generate_advertisement_data(
            local_name="TBA-13500277",
            service_uuids=[
                "00001800-0000-1000-8000-00805f9b34fb",
                "00001801-0000-1000-8000-00805f9b34fb",
                "0000180a-0000-1000-8000-00805f9b34fb",
                "0000fff0-0000-1000-8000-00805f9b34fb",
            ],
            rssi=-72,
        ),
        "dpwrcore_bms",
    ),
    (  # source LOG
        generate_advertisement_data(
            local_name="SmartBat-B15051",
            service_uuids=["0000fff0-0000-1000-8000-00805f9b34fb"],
            tx_power=3,
            rssi=-66,
        ),
        "ogt_bms",
    ),
    (  # source PCAP
        generate_advertisement_data(
            local_name="R-24100BNN160-A00643",
            service_uuids=[
                "0000ffe0-0000-1000-8000-00805f9b34fb",
            ],
            manufacturer_data={22618: b"\xc8\x47\x80\x15\xd8\x34"},
        ),
        "redodo_bms",
    ),
    (  # source LOG (https://github.com/patman15/BMS_BLE-HA/issues/89)
        generate_advertisement_data(
            local_name="DL-46640102XXXX",
            manufacturer_data={25670: b"\x01\x02\t\xac"},
            service_uuids=["0000fff0-0000-1000-8000-00805f9b34fb"],
            tx_power=-127,
            rssi=-58,
        ),
        "daly_bms",
    ),
    (  # source nRF (https://github.com/patman15/BMS_BLE-HA/issues/22#issuecomment-2198586195)
        generate_advertisement_data(
            local_name="SX100P-B230201",  # Supervolt Battery
            service_uuids=["0000ff00-0000-1000-8000-00805f9b34fb"],
            manufacturer_data={31488: "\x02\xFF\xFF\x7D"},
        ),
        "jbd_bms",
    ),
]<|MERGE_RESOLUTION|>--- conflicted
+++ resolved
@@ -5,28 +5,7 @@
 from .bluetooth import generate_advertisement_data
 
 ADVERTISEMENTS: Final[list] = [
-<<<<<<< HEAD
-    # (  # source LOG
-    #     generate_advertisement_data(
-    #         local_name="NWJ20221223010330",#\x11",
-    #         manufacturer_data={65535: b"0UD7\xa2\xd2"},
-    #         service_uuids=["0000ffe0-0000-1000-8000-00805f9b34fb"],
-    #         rssi=-56,
-    #     ),
-    #     "ective_bms",
-    # ),
-    # ( # source LOG
-    #     generate_advertisement_data(
-    #         local_name="NWJ20221223010388",#\x11",
-    #         manufacturer_data={65535: b"0UD7b\xec"},
-    #         service_uuids=["0000ffe0-0000-1000-8000-00805f9b34fb"],
-    #         rssi=-47,
-    #     ),
-    #     "ective_bms",
-    # ),
     (  # source LOG
-=======
-    (
         generate_advertisement_data(
             local_name="NWJ20221223010330\x11",
             manufacturer_data={65535: b"0UD7\xa2\xd2"},
@@ -35,7 +14,7 @@
         ),
         "ective_bms",
     ),
-    (
+    (  # source LOG
         generate_advertisement_data(
             local_name="NWJ20221223010388\x11",
             manufacturer_data={65535: b"0UD7b\xec"},
@@ -45,7 +24,6 @@
         "ective_bms",
     ),
     (
->>>>>>> 55540c7b
         generate_advertisement_data(
             local_name="BatteryOben-00",
             manufacturer_data={2917: b"\x88\xa0\xc8G\x80\x0f\xd5\xc5"},
