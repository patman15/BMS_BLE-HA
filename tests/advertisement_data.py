--- conflicted
+++ resolved
@@ -602,11 +602,7 @@
     (  # source advmon (https://github.com/patman15/BMS_BLE-HA/issues/284)
         generate_advertisement_data(
             local_name="ECO-LFP48100-3U-8EC7",
-<<<<<<< HEAD
-            manufacturer_data={49834: "\x37\x01\x8e\xc7\x00\x01\x4c\x03"},  # MAC address correct
-=======
             manufacturer_data={49834: b"\x37\x01\x8e\xc7\x00\x01\x4c\x03"},  # MAC address correct
->>>>>>> 75816017
             service_uuids=["0000ff00-0000-1000-8000-00805f9b34fb"],
             rssi=-70,
         ),
@@ -624,11 +620,7 @@
         generate_advertisement_data(  # PowerQueen
             local_name="PQ-24100B-A00292",
             rssi=-65,
-<<<<<<< HEAD
-            manufacturer_data={22618: "\xc8\x47\x80\x10\xb7\x9a"},
-=======
             manufacturer_data={22618: b"\xc8\x47\x80\x10\xb7\x9a"},
->>>>>>> 75816017
             service_uuids=["0000ffe0-0000-1000-8000-00805f9b34fb"],
         ),
         "redodo_bms",
@@ -636,11 +628,7 @@
     (  # source advmon (https://github.com/patman15/BMS_BLE-HA/issues/302)
         generate_advertisement_data(
             local_name="OGR-48100-123456789",
-<<<<<<< HEAD
-            manufacturer_data={13880: "\x13\x01\x4e\x9a"},
-=======
             manufacturer_data={13880: b"\x13\x01\x4e\x9a"},
->>>>>>> 75816017
             service_uuids=[
                 "0000ff00-0000-1000-8000-00805f9b34fb",
                 "00000001-0000-1000-8000-00805f9b34fb",
@@ -652,11 +640,7 @@
     (  # source advmon (https://github.com/patman15/BMS_BLE-HA/issues/314)
         generate_advertisement_data(
             local_name="SV12V150224041",
-<<<<<<< HEAD
-            manufacturer_data={33384: "\x01\x02\x00\x07\xa0\x30\xf7"},
-=======
             manufacturer_data={33384: b"\x01\x02\x00\x07\xa0\x30\xf7"},
->>>>>>> 75816017
             rssi=-39,
         ),
         "ej_bms",
@@ -664,11 +648,7 @@
     (  # source advmon (https://github.com/patman15/BMS_BLE-HA/issues/309)
         generate_advertisement_data(
             local_name="JBD-SP16S020-L8S",
-<<<<<<< HEAD
-            manufacturer_data={13880: "\x13\x01\x4e\x9a"},
-=======
             manufacturer_data={13880: b"\x13\x01\x4e\x9a"},
->>>>>>> 75816017
             service_uuids=[
                 "00001800-0000-1000-8000-00805f9b34fb",
                 "00001801-0000-1000-8000-00805f9b34fb",
