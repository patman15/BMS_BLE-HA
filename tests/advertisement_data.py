--- conflicted
+++ resolved
@@ -759,16 +759,14 @@
         ),
         "redodo_bms",
     ),
-<<<<<<< HEAD
     (  # source advmon (https://github.com/patman15/BMS_BLE-HA/issues/390)
         generate_advertisement_data(
             local_name="RNGRBP1228000830",
             rssi=-44,
-            manufacturer_data={57676: b"\x74\x57\x94\x7b"}, # MAC address, correct
+            manufacturer_data={57676: b"\x74\x57\x94\x7b"},  # MAC address, correct
         ),
         "renogy_bms",
     ),
-=======
     (  # source advmon (https://github.com/patman15/BMS_BLE-HA/issues/360)
         generate_advertisement_data(
             local_name="LT-51230BGC-A00229",
@@ -788,6 +786,5 @@
             rssi=-50,
         ),
         "ecoworthy_bms",
-    )
->>>>>>> 7fe9ade1
+    ),
 ]