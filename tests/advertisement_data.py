--- conflicted
+++ resolved
@@ -640,7 +640,6 @@
         ),
         "jbd_bms",
     ),
-<<<<<<< HEAD
     (  # source advmon (https://github.com/patman15/BMS_BLE-HA/issues/314)
         generate_advertisement_data(
             local_name="SV12V150224041",
@@ -648,8 +647,7 @@
             rssi=-39,
         ),
         "ej_bms",
-    )
-=======
+    ),
     (  # source advmon (https://github.com/patman15/BMS_BLE-HA/issues/309)
         generate_advertisement_data(
             local_name="JBD-SP16S020-L8S",
@@ -665,5 +663,4 @@
         ),
         "jbd_bms",
     ),
->>>>>>> b482dbd2
 ]