--- conflicted
+++ resolved
@@ -940,7 +940,6 @@
         ),
         "jbd_bms",
     ),
-<<<<<<< HEAD
     (  # source advmon (https://github.com/patman15/BMS_BLE-HA/issues/452)
         generate_advertisement_data(
             local_name="BT-Battery",
@@ -949,7 +948,7 @@
             service_uuids=["0000fff0-0000-1000-8000-00805f9b34fb"],
         ),
         "pwrboozt_bms",
-=======
+    ),
     (  # source advmon (https://github.com/patman15/BMS_BLE-HA/issues/454)
         generate_advertisement_data(
             local_name="EK-16S2EB",
@@ -968,6 +967,5 @@
             service_uuids=["0000fff0-0000-1000-8000-00805f9b34fb"],
         ),
         "seplos_bms",
->>>>>>> 24afc2bb
     ),
 ]