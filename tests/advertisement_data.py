--- conflicted
+++ resolved
@@ -353,7 +353,6 @@
         ),
         "felicity_bms",
     ),
-<<<<<<< HEAD
     (  # source LOG, proxy (https://github.com/patman15/BMS_BLE-HA/issues/164#issue-2825586172)
         generate_advertisement_data(
             local_name="ECO-WORTHY 02_B8EF",
@@ -366,7 +365,7 @@
             rssi=-50,
         ),
         "ecoworthy_bms",
-=======
+    ),
     (  # source BTctl (https://github.com/patman15/BMS_BLE-HA/issues/194)
         generate_advertisement_data(  # Topband
             local_name="ZM20210512010036�",
@@ -375,7 +374,6 @@
             rssi=-48,
         ),
         "ective_bms",
->>>>>>> 4231efc4
     ),
     (  # source advmon (https://github.com/patman15/BMS_BLE-HA/issues/197)
         generate_advertisement_data(  # Creabest
