"""Test data for BLE Battery Management System integration config flow."""

from typing import Final

from .bluetooth import AdvertisementData, generate_advertisement_data

ADVERTISEMENTS: Final[list[tuple[AdvertisementData, str]]] = [
    (  # source LOG
        generate_advertisement_data(
            local_name="NWJ20221223010330\x11",
            manufacturer_data={65535: b"0UD7\xa2\xd2"},
            service_uuids=["0000ffe0-0000-1000-8000-00805f9b34fb"],
            rssi=-56,
        ),
        "ective_bms",
    ),
    (  # source LOG
        generate_advertisement_data(
            local_name="NWJ20221223010388\x11",
            manufacturer_data={65535: b"0UD7b\xec"},
            service_uuids=["0000ffe0-0000-1000-8000-00805f9b34fb"],
            rssi=-47,
        ),
        "ective_bms",
    ),
    (  # nRF Connect (https://github.com/patman15/BMS_BLE-HA/issues/82#issuecomment-2498299433)
        generate_advertisement_data(
            local_name="$PFLAC,R,RADIOID\x0d\x0a",
            manufacturer_data={65535: b"\x10\x55\x44\x33\xe8\xb4"},
            service_uuids=["0000ffe0-0000-1000-8000-00805f9b34fb"],
            rssi=-47,
        ),
        "ective_bms",
    ),
    (  # BTctl (https://github.com/patman15/BMS_BLE-HA/issues/137)
        generate_advertisement_data(
            local_name="NWJ20200720020539",
            manufacturer_data={0: b"\x34\x14\xb5\x9d\x78\xe7\x4c"},
            service_uuids=["0000ffe0-0000-1000-8000-00805f9b34fb"],
        ),
        "ective_bms",
    ),
    (
        generate_advertisement_data(
            local_name="BatteryOben-00",
            manufacturer_data={2917: b"\x88\xa0\xc8G\x80\x0f\xd5\xc5"},
            service_uuids=["0000ffe0-0000-1000-8000-00805f9b34fb"],
            tx_power=-127,
            rssi=-83,
        ),
        "jikong_bms",
    ),
    (  # source LOG
        generate_advertisement_data(
            local_name="BatterieUnten-01",
            manufacturer_data={2917: b"\x88\xa0\xc8G\x80\r\x08k"},
            service_uuids=["0000ffe0-0000-1000-8000-00805f9b34fb"],
            tx_power=-127,
            rssi=-68,
        ),
        "jikong_bms",
    ),
    (  # source LOG
        generate_advertisement_data(
            local_name="JK_B2A8S20P",
            manufacturer_data={2917: b"\x88\xa0\xc8G\x80\x14\x88\xb7"},
            service_uuids=[
                "00001800-0000-1000-8000-00805f9b34fb",
                "00001801-0000-1000-8000-00805f9b34fb",
                "0000180a-0000-1000-8000-00805f9b34fb",
                "0000180f-0000-1000-8000-00805f9b34fb",
                "0000fee7-0000-1000-8000-00805f9b34fb",
                "0000ffe0-0000-1000-8000-00805f9b34fb",
                "f000ffc0-0451-4000-b000-000000000000",
            ],
            rssi=-67,
        ),
        "jikong_bms",
    ),
    (  # source LOG
        generate_advertisement_data(
            local_name="SP05B2312190075       ",
            service_uuids=["0000fff0-0000-1000-8000-00805f9b34fb"],
            tx_power=-127,
            rssi=-76,
        ),
        "seplos_bms",
    ),
    (  # source BTctl (https://github.com/patman15/BMS_BLE-HA/issues/142)
        generate_advertisement_data(
            local_name="SP51B2407270006       ",
            service_uuids=[
                "00001800-0000-1000-8000-00805f9b34fb",
                "00001801-0000-1000-8000-00805f9b34fb",
                "0000fff0-0000-1000-8000-00805f9b34fb",
                "02f00000-0000-0000-8000-00000000fe00",
            ],
            rssi=-46,
        ),
        "seplos_bms",
    ),
    (  # source LOG
        generate_advertisement_data(
            local_name="SP66B2404270002       ",
            service_uuids=["0000fff0-0000-1000-8000-00805f9b34fb"],
            rssi=-81,
        ),
        "seplos_bms",
    ),
    (  # advmon (https://github.com/patman15/BMS_BLE-HA/issues/214)
        generate_advertisement_data(
            local_name="SP47B-A2410230006",
            service_uuids=["0000fff0-0000-1000-8000-00805f9b34fb"],
            rssi=-81,
        ),
        "seplos_bms",
    ),
    (
        generate_advertisement_data(
            local_name="BP02",
            service_uuids=["0000ff00-0000-1000-8000-00805f9b34fb"],
            rssi=-81,
        ),
        "seplos_v2_bms",
    ),
    (  # source LOG
        generate_advertisement_data(
            local_name="BP02",
            service_uuids=[
                "00001800-0000-1000-8000-00805f9b34fb",
                "00001801-0000-1000-8000-00805f9b34fb",
                "0000ff00-0000-1000-8000-00805f9b34fb",
            ],
            rssi=-90,
        ),
        "seplos_v2_bms",
    ),
    (  # source LOG
        generate_advertisement_data(
            local_name="LT-12V-1544",
            manufacturer_data={33384: b"\x01\x02\x00\x07\x81\xb5N"},
            tx_power=-127,
            rssi=-71,
        ),
        "ej_bms",
    ),
    (  # proxy LOG (https://github.com/patman15/BMS_BLE-HA/issues/187)
        generate_advertisement_data(
            local_name="L-12V100AH-0902",
            tx_power=5,
            rssi=-87,
        ),
        "ej_bms",
    ),
    (  # proxy LOG (https://github.com/patman15/BMS_BLE-HA/issues/187)
        generate_advertisement_data(
            local_name="LT-12V-0002\r\n",
            tx_power=5,
            rssi=-94,
        ),
        "ej_bms",
    ),
    (  # source LOG, https://github.com/patman15/BMS_BLE-HA/issues/59
        generate_advertisement_data(
            local_name="170R000121",
            manufacturer_data={
                21330: b"!4\xba\x03\xec\x11\x0c\xb4\x01\x05\x00\x01\x00\x00"
            },
            service_uuids=[
                "00001800-0000-1000-8000-00805f9b34fb",
                "00001801-0000-1000-8000-00805f9b34fb",
                "0000180a-0000-1000-8000-00805f9b34fb",
                "0000fd00-0000-1000-8000-00805f9b34fb",
                "0000ff90-0000-1000-8000-00805f9b34fb",
                "0000ffb0-0000-1000-8000-00805f9b34fb",
                "0000ffc0-0000-1000-8000-00805f9b34fb",
                "0000ffd0-0000-1000-8000-00805f9b34fb",
                "0000ffe0-0000-1000-8000-00805f9b34fb",
                "0000ffe5-0000-1000-8000-00805f9b34fb",
                "0000fff0-0000-1000-8000-00805f9b34fb",
            ],
            tx_power=0,
            rssi=-75,
        ),
        "cbtpwr_bms",
    ),
    (  # source LOG
        generate_advertisement_data(
            local_name="170R000086",
            manufacturer_data={
                21330: b"!4\xba\x03\xec\x11\x0c\xf8\x01\x05\x00\x01\x00\x00"
            },
            service_uuids=[
                "00001800-0000-1000-8000-00805f9b34fb",
                "00001801-0000-1000-8000-00805f9b34fb",
                "0000180a-0000-1000-8000-00805f9b34fb",
                "0000fd00-0000-1000-8000-00805f9b34fb",
                "0000ff90-0000-1000-8000-00805f9b34fb",
                "0000ffb0-0000-1000-8000-00805f9b34fb",
                "0000ffc0-0000-1000-8000-00805f9b34fb",
                "0000ffd0-0000-1000-8000-00805f9b34fb",
                "0000ffe0-0000-1000-8000-00805f9b34fb",
                "0000ffe5-0000-1000-8000-00805f9b34fb",
                "0000fff0-0000-1000-8000-00805f9b34fb",
            ],
            tx_power=0,
            rssi=-73,
        ),
        "cbtpwr_bms",
    ),
    (  # source BT monitor (https://github.com/patman15/BMS_BLE-HA/issues/176)
        generate_advertisement_data(
            local_name="140R000288",
            manufacturer_data={
                0: b"\xff\xff\xff\xff\x64\x00\xff\x00\x00\x00\x00\x00\x00\x00\x00\x00"
            },
            service_uuids=["0000fff0-0000-1000-8000-00805f9b34fb"],
            rssi=-82,
        ),
        "cbtpwr_bms",
    ),
    (  # source PCAP
        generate_advertisement_data(
            manufacturer_data={54976: b"\x3c\x4f\xac\x50\xff"},
        ),
        "tdt_bms",
    ),
    (  # source BTctl (https://github.com/patman15/BMS_BLE-HA/issues/52#issuecomment-2390048120)
        generate_advertisement_data(
            local_name="TBA-13500277",
            service_uuids=[
                "00001800-0000-1000-8000-00805f9b34fb",
                "00001801-0000-1000-8000-00805f9b34fb",
                "0000180a-0000-1000-8000-00805f9b34fb",
                "0000fff0-0000-1000-8000-00805f9b34fb",
            ],
            rssi=-72,
        ),
        "dpwrcore_bms",
    ),
    (  # source LOG
        generate_advertisement_data(
            local_name="SmartBat-B15051",
            service_uuids=["0000fff0-0000-1000-8000-00805f9b34fb"],
            tx_power=3,
            rssi=-66,
        ),
        "ogt_bms",
    ),
    (  # source PCAP
        generate_advertisement_data(
            local_name="R-24100BNN160-A00643",
            service_uuids=["0000ffe0-0000-1000-8000-00805f9b34fb"],
            manufacturer_data={22618: b"\xc8\x47\x80\x15\xd8\x34"},
        ),
        "redodo_bms",
    ),
    (  # source LOG (https://github.com/patman15/BMS_BLE-HA/issues/89)
        generate_advertisement_data(
            local_name="DL-46640102XXXX",
            manufacturer_data={25670: b"\x01\x02\t\xac"},
            service_uuids=["0000fff0-0000-1000-8000-00805f9b34fb"],
            tx_power=-127,
            rssi=-58,
        ),
        "daly_bms",
    ),
    (  # source LOG, proxy (https://github.com/patman15/BMS_BLE-HA/issues/160)
        generate_advertisement_data(
            local_name="DL-401710015C9B",
            manufacturer_data={770: b"\x16\x40\x17\x10\x01\x5c\x9b\x44\x4c"},
            rssi=-36,
        ),
        "daly_bms",
    ),
    (  # source BTctl (https://github.com/patman15/BMS_BLE-HA/issues/145)
        generate_advertisement_data(
            local_name="JHB-501812XXXXXX",
            manufacturer_data={260: b"\x01\x50\x18\x12\x01\xa3\xb3\x4a\x48\x42"},
            rssi=-46,
        ),
        "daly_bms",
    ),
    (  # source LOG (https://github.com/patman15/BMS_BLE-HA/issues/160#issuecomment-2629318416)
        generate_advertisement_data(
            local_name="Randomname",  # JHB-50181201A494
            manufacturer_data={260: b"\x01\x50\x18\x12\x01\xa4\x94JHB"},
            tx_power=-127,
            rssi=-36,
        ),
        "daly_bms",
    ),
    (  # source BTctl (https://github.com/patman15/BMS_BLE-HA/issues/174#issuecomment-2637936795)
        generate_advertisement_data(
            local_name="BT270-2",
            manufacturer_data={770: b"\x16\x40\x17\x12\x01\x11\x97\x44\x4c"},
            rssi=-60,
        ),
        "daly_bms",
    ),
    (  # source nRF (https://github.com/patman15/BMS_BLE-HA/issues/22#issuecomment-2198586195)
        generate_advertisement_data(  # Supervolt battery
            local_name="SX100P-B230201",
            service_uuids=["0000ff00-0000-1000-8000-00805f9b34fb"],
            manufacturer_data={31488: "\x02\xff\xff\x7d"},
        ),
        "jbd_bms",
    ),
    (  # source LOG (https://github.com/patman15/BMS_BLE-HA/issues/144)
        generate_advertisement_data(  # ECO-WORTHY LiFePO4 12V 100Ah
            local_name="DP04S007L4S100A",
            manufacturer_data={6226: b"\x28\x37\xc2\xa5"},  # MAC address, wrong
            service_uuids=["0000ff00-0000-1000-8000-00805f9b34fb"],
            rssi=-57,
        ),
        "jbd_bms",
    ),
    (  # source PCAP, BTctl (https://github.com/patman15/BMS_BLE-HA/issues/134)
        generate_advertisement_data(  # ECO-WORTHY LiFePO4 12V 100Ah
            local_name="DP04S007L4S100A",
            service_uuids=["0000ff00-0000-1000-8000-00805f9b34fb"],
            manufacturer_data={8856: b"\x28\x37\xc2\xa5"},  # MAC address, wrong
            rssi=-53,
        ),
        "jbd_bms",
    ),
    (  # source bluetoothctl (https://github.com/patman15/BMS_BLE-HA/issues/141)
        generate_advertisement_data(  # https://liontron.com/download/german/LISMART1240LX.pdf
            service_uuids=["0000ff00-0000-1000-8000-00805f9b34fb"],
            manufacturer_data={15984: b"\x97\xd1\xc1\x8c"},  # MAC address, correct
            rssi=-53,
        ),
        "jbd_bms",
    ),
    (  # source bluetoothctl (https://github.com/patman15/BMS_BLE-HA/issues/174)
        generate_advertisement_data(  # LionTron XL19110253
            service_uuids=["0000ff00-0000-1000-8000-00805f9b34fb"],
            manufacturer_data={49572: b"\x38\x99\x15\x54"},  # MAC address, correct
            rssi=-53,
        ),
        "jbd_bms",
    ),
    (  # source bluetoothctl (https://github.com/patman15/BMS_BLE-HA/issues/174)
        generate_advertisement_data(  # LionTron LT40AH
            local_name="LT40AH",
            service_uuids=["0000ff00-0000-1000-8000-00805f9b34fb"],
            manufacturer_data={19011: b"\x1b\x38\xc1\xa4"},  # MAC address, wrong
            rssi=-53,
        ),
        "jbd_bms",
    ),
    (  # source LOG (https://github.com/patman15/BMS_BLE-HA/issues/134)
        # (https://github.com/patman15/BMS_BLE-HA/issues/157)
        generate_advertisement_data(  # ECO-WORTHY LiFePO4 12V 150Ah, DCHOUSE FW v6.6
            local_name="DP04S007L4S120A",
            manufacturer_data={42435: b"\x27\x37\xc2\xa5"},  # MAC address, wrong
            service_uuids=["0000ff00-0000-1000-8000-00805f9b34fb"],
            tx_power=-127,
            rssi=-49,
        ),
        "jbd_bms",
    ),
    (  # source LOG (https://github.com/patman15/BMS_BLE-HA/issues/160#issuecomment-2629318416)
        generate_advertisement_data(
            local_name="SP17S005P17S120A",
            manufacturer_data={34114: b"\34\37\xc2\xa5"},
            service_uuids=["0000ff00-0000-1000-8000-00805f9b34fb"],
            tx_power=-127,
            rssi=-31,
        ),
        "jbd_bms",
    ),
    (  # source LOG (https://github.com/patman15/BMS_BLE-HA/issues/173)
        generate_advertisement_data(  # Eleksol 12V300AH
            local_name="12300DE00013",
            manufacturer_data={44580: b"\x27\x37\xc2\xa5"},  # MAC address, wrong
            service_uuids=[
                "0000ff00-0000-1000-8000-00805f9b34fb",
            ],
            rssi=-60,
        ),
        "jbd_bms",
    ),
    (  # source BTctl (https://github.com/patman15/BMS_BLE-HA/issues/161)
        generate_advertisement_data(  # Felicity Solar LUX-Y-48300LG01
            local_name="F100011002424470238",
            rssi=-56,
        ),
        "felicity_bms",
    ),
    (  # source LOG, proxy (https://github.com/patman15/BMS_BLE-HA/issues/164#issue-2825586172)
        generate_advertisement_data(
            local_name="ECO-WORTHY 02_B8EF",
            manufacturer_data={49844: b"\xe0\xfa\xb8\xf0"},  # MAC address, correct
            service_uuids=[
                "00001800-0000-1000-8000-00805f9b34fb",
                "00001801-0000-1000-8000-00805f9b34fb",
                "0000fff0-0000-1000-8000-00805f9b34fb",
            ],
            rssi=-50,
        ),
        "ecoworthy_bms",
    ),
    (  # source BTctl (https://github.com/patman15/BMS_BLE-HA/issues/194)
        generate_advertisement_data(  # Topband
            local_name="ZM20210512010036�",
            manufacturer_data={0: b"\xfc\x45\xc3\xbc\xd6\xa8"},
            service_uuids=["0000ffe0-0000-1000-8000-00805f9b34fb"],
            rssi=-48,
        ),
        "ective_bms",
    ),
    (  # source advmon (https://github.com/patman15/BMS_BLE-HA/issues/197)
        generate_advertisement_data(  # Creabest
            local_name="100R0002E3",
            manufacturer_data={
                21330: b"\x21\x34\xba\x03\xec\x11\x09\x09\x01\x05\x00\x01\x00\x00"
            },
            service_uuids=["000003c1-0000-1000-8000-00805f9b34fb"],
            rssi=-76,
            tx_power=0,
        ),
        "cbtpwr_bms",
    ),
    (  # source pcap (https://github.com/patman15/BMS_BLE-HA/issues/168)
        generate_advertisement_data(
            local_name="SOK-24V1127",
            service_uuids=["0000fff0-0000-1000-8000-00805f9b34fb"],
            rssi=-94,
        ),
        "abc_bms",
    ),
    (  # source advmon (https://github.com/patman15/BMS_BLE-HA/issues/204)
        generate_advertisement_data(  # 16S LiFePo 250A BMS
            local_name="DL-40160901534C",
            manufacturer_data={258: b"\x04"},
            rssi=-87,
        ),
        "daly_bms",
    ),
    (  # source pcap (https://github.com/patman15/BMS_BLE-HA/issues/186)
        generate_advertisement_data(  # Epoch, BMS: RoyPow SPB22-TI04
            local_name=" B12100A 220600016 ",
            service_uuids=[
                "0000ffe0-0000-1000-8000-00805f9b34fb",
                "0000ffe7-0000-1000-8000-00805f9b34fb",
            ],
            manufacturer_data={424: b"\x88\xa0\x12\x6c\x14\x39\x22\xb8"},
            rssi=-87,
        ),
        "roypow_bms",
    ),
    (  # source advmon (https://github.com/patman15/BMS_BLE-HA/issues/186)
        generate_advertisement_data(
            local_name="12-6C-14-39-28-1F",
            rssi=-50,
            manufacturer_data={2865: b"\x88\xa0\x12\x6c\x14\x39\x28\x1f"},
            service_uuids=[
                "0000ffe0-0000-1000-8000-00805f9b34fb",
                "0000fee7-0000-1000-8000-00805f9b34fb",
            ],
        ),
        "roypow_bms",
    ),
    (  # source advmon (https://github.com/patman15/BMS_BLE-HA/issues/186)
        generate_advertisement_data(
            local_name="C6-6C-15-08-A7-E9",
            rssi=-66,
            manufacturer_data={35579: b"\x88\xa0\xc6\x6c\x15\x08\xa7\xe9"},
            service_uuids=[
                "0000ffe0-0000-1000-8000-00805f9b34fb",
                "0000fee7-0000-1000-8000-00805f9b34fb",
            ],
        ),
        "roypow_bms",
    ),
    (  # source advmon (https://github.com/patman15/BMS_BLE-HA/issues/226)
        generate_advertisement_data(  # A4:C1:37:42:3E:D9
            local_name="AP21S002-L21S",
            rssi=-84,
            manufacturer_data={16089: b"\x42\x37\xc1\xa4"},  # MAC address, wrong
            service_uuids=[
                "0000ff00-0000-1000-8000-00805f9b34fb",
            ],
        ),
        "jbd_bms",
    ),
    (  # source advmon (https://github.com/patman15/BMS_BLE-HA/issues/231)
        generate_advertisement_data(
            local_name="CSY012405290042",
            rssi=-78,
            service_uuids=[
                "0000fff0-0000-1000-8000-00805f9b34fb",
            ],
        ),
        "seplos_bms",
    ),
    (  # source advmon (https://github.com/patman15/BMS_BLE-HA/issues/236)
        generate_advertisement_data(
            local_name="SBL-12330BLH1-242055",
            rssi=-84,
            manufacturer_data={123: b"\x02\xff\xff\x7d"},
            service_uuids=["0000ff00-0000-1000-8000-00805f9b34fb"],
        ),
        "jbd_bms",
    ),
    (  # source advmon (https://github.com/patman15/BMS_BLE-HA/issues/240)
        generate_advertisement_data(  # Creabest
            local_name="VB024000390",
            rssi=-73,
            manufacturer_data={16963: b"\x54\x5e\x02\x11\xf8\x2e\x0c\xa8\x89\x42"},
            service_uuids=[
                "0000fff0-0000-1000-8000-00805f9b34fb",
                "0000ffb0-0000-1000-8000-00805f9b34fb",
            ],
        ),
        "cbtpwr_vb_bms",
    ),
    (  # source advmon (https://github.com/patman15/BMS_BLE-HA/issues/236)
        generate_advertisement_data(
            local_name="162400552210210097",
            rssi=-35,
            manufacturer_data={49572: b"\x37\x55\x32\xf9"},  # MAC address, correct
            service_uuids=["0000ff00-0000-1000-8000-00805f9b34fb"],
        ),
        "jbd_bms",
    ),
    (  # source BTctl (https://github.com/patman15/BMS_BLE-HA/issues/242)
        generate_advertisement_data(
            local_name="PKT2201PB121000084",
            rssi=-46,
            manufacturer_data={30669: b"\xe4\x38\xc1\xa4"},  # MAC address, wrong
            service_uuids=["0000ff00-0000-1000-8000-00805f9b34fb"],
        ),
        "jbd_bms",
    ),
    (  # source advmon (https://github.com/patman15/BMS_BLE-HA/issues/241)
        generate_advertisement_data(
            local_name="V-12V200Ah-0215",
            rssi=-74,
        ),
        "ej_bms",
    ),
    (  # source BTctl (https://github.com/patman15/BMS_BLE-HA/issues/253)
        generate_advertisement_data(
            local_name="ECO-WORTHY 02_50DB",
            manufacturer_data={47912: b"\xed\x00\x50\xdc"},  # MAC address correct
            rssi=-49,
        ),
        "ecoworthy_bms",
    ),
    (  # source advmon (https://github.com/patman15/BMS_BLE-HA/issues/247)
        generate_advertisement_data(
            local_name="BT-TH-66EDFC11",
            rssi=-65,
            manufacturer_data={39008: b"\x66\xed\xfc\x11"},  # MAC address correct
            service_uuids=["0000ffd0-0000-1000-8000-00805f9b34fb"],
        ),
        "renogy_bms",
    ),
    (  # source BTctl (https://github.com/patman15/BMS_BLE-HA/issues/264)
        generate_advertisement_data(
            local_name="gokwh battery",
            manufacturer_data={16666: b"\x29\x37\xc2\xa5"},  # MAC address, wrong
            service_uuids=["0000ff00-0000-1000-8000-00805f9b34fb"],
            rssi=-72,
        ),
        "jbd_bms",
    ),
    (  # source advmon (https://github.com/patman15/BMS_BLE-HA/issues/276)
        generate_advertisement_data(
            local_name="xxxxxxx20126\f",  # renamed
            manufacturer_data={65535: b"\x30\x55\x44\x37\x92\xf2"},  # value: MAC address
            service_uuids=[
                "00001800-0000-1000-8000-00805f9b34fb",
                "00001801-0000-1000-8000-00805f9b34fb",
                "0000ffe0-0000-1000-8000-00805f9b34fb",
                "f000ffc0-0451-4000-b000-000000000000",
            ],
            rssi=-127,
        ),
        "ective_bms",
    ),
    (  # source advmon (https://github.com/patman15/BMS_BLE-HA/issues/280)
        generate_advertisement_data(
            local_name="P-24050BNNA70-A01152",
            manufacturer_data={22618: b"\xc8\x47\x80\x18\xbc\x81"},
            service_uuids=["0000ffe0-0000-1000-8000-00805f9b34fb"],
            rssi=-57,
        ),
        "redodo_bms",
    ),
    (  # source advmon (https://github.com/patman15/BMS_BLE-HA/issues/286)
        generate_advertisement_data(
            local_name="ECO-WORTHY 0B_5AD4",
            manufacturer_data={57570: b"\x5a\x78\x3c\x31"},  # MAC address
            service_uuids=["0000fff0-0000-1000-8000-00805f9b34fb"],
            rssi=-86,
        ),
        "ecoworthy_bms",
    ),
    (  # source advmon (https://github.com/patman15/BMS_BLE-HA/issues/284)
        generate_advertisement_data(
            local_name="ECO-LFP48100-3U-8EC7",
            manufacturer_data={49834: b"\x37\x01\x8e\xc7\x00\x01\x4c\x03"},  # MAC address correct
            service_uuids=["0000ff00-0000-1000-8000-00805f9b34fb"],
            rssi=-70,
        ),
        "jbd_bms",
    ),
    (  # source proxy LOG (https://github.com/patman15/BMS_BLE-HA/issues/295)
        generate_advertisement_data(
            local_name="ECO-WORTHY 02_3DDF",
            manufacturer_data={15996: "\x82\x1c\x3d\xe0"},  # MAC address correct
            rssi=-49,
        ),
        "ecoworthy_bms",
    ),
    (  # source advmon (https://github.com/patman15/BMS_BLE-HA/issues/301)
        generate_advertisement_data(  # PowerQueen
            local_name="PQ-24100B-A00292",
            rssi=-65,
            manufacturer_data={22618: b"\xc8\x47\x80\x10\xb7\x9a"},
            service_uuids=["0000ffe0-0000-1000-8000-00805f9b34fb"],
        ),
        "redodo_bms",
    ),
    (  # source advmon (https://github.com/patman15/BMS_BLE-HA/issues/302)
        generate_advertisement_data(
            local_name="OGR-48100-123456789",
            manufacturer_data={13880: b"\x13\x01\x4e\x9a"},
            service_uuids=[
                "0000ff00-0000-1000-8000-00805f9b34fb",
                "00000001-0000-1000-8000-00805f9b34fb",
            ],
            rssi=-47,
        ),
        "jbd_bms",
    ),
    (  # source advmon (https://github.com/patman15/BMS_BLE-HA/issues/314)
        generate_advertisement_data(
            local_name="SV12V150224041",
<<<<<<< HEAD
            manufacturer_data={33384: "01020007a030f7"},
=======
            manufacturer_data={33384: b"\x01\x02\x00\x07\xa0\x30\xf7"},
>>>>>>> f1a49219
            rssi=-39,
        ),
        "ej_bms",
    ),
    (  # source advmon (https://github.com/patman15/BMS_BLE-HA/issues/309)
        generate_advertisement_data(
            local_name="JBD-SP16S020-L8S",
            manufacturer_data={13880: b"\x13\x01\x4e\x9a"},
            service_uuids=[
                "00001800-0000-1000-8000-00805f9b34fb",
                "00001801-0000-1000-8000-00805f9b34fb",
                "0000180a-0000-1000-8000-00805f9b34fb",
                "0000ff00-0000-1000-8000-00805f9b34fb",
                "00010203-0405-0607-0809-0a0b0c0d1912",
            ],
            rssi=-81,
        ),
        "jbd_bms",
    ),
    (  # source advmon (https://github.com/patman15/BMS_BLE-HA/issues/291)
        generate_advertisement_data(
            local_name="Backup BMS",
            rssi=-88,
            manufacturer_data={34952: "\x88\x88\xbf\x95\x01\x11\x36\x38"},
            service_uuids=[
                "0000ffe0-0000-1000-8000-00805f9b34fb",
                "0000fee7-0000-1000-8000-00805f9b34fb",
            ],
        ),
        "neey_bms",
    ),
]<|MERGE_RESOLUTION|>--- conflicted
+++ resolved
@@ -640,11 +640,7 @@
     (  # source advmon (https://github.com/patman15/BMS_BLE-HA/issues/314)
         generate_advertisement_data(
             local_name="SV12V150224041",
-<<<<<<< HEAD
-            manufacturer_data={33384: "01020007a030f7"},
-=======
             manufacturer_data={33384: b"\x01\x02\x00\x07\xa0\x30\xf7"},
->>>>>>> f1a49219
             rssi=-39,
         ),
         "ej_bms",
