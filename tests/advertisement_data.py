"""Test data for BLE Battery Management System integration config flow."""

from typing import Final

from .bluetooth import AdvertisementData, generate_advertisement_data

ADVERTISEMENTS: Final[list[tuple[AdvertisementData, str]]] = [
    (  # source LOG
        generate_advertisement_data(
            local_name="NWJ20221223010330\x11",
            manufacturer_data={65535: b"0UD7\xa2\xd2"},
            service_uuids=["0000ffe0-0000-1000-8000-00805f9b34fb"],
            rssi=-56,
        ),
        "ective_bms",
    ),
    (  # source LOG
        generate_advertisement_data(
            local_name="NWJ20221223010388\x11",
            manufacturer_data={65535: b"0UD7b\xec"},
            service_uuids=["0000ffe0-0000-1000-8000-00805f9b34fb"],
            rssi=-47,
        ),
        "ective_bms",
    ),
    (  # nRF Connect (https://github.com/patman15/BMS_BLE-HA/issues/82#issuecomment-2498299433)
        generate_advertisement_data(
            local_name="$PFLAC,R,RADIOID\x0d\x0a",
            manufacturer_data={65535: b"\x10\x55\x44\x33\xe8\xb4"},
            service_uuids=["0000ffe0-0000-1000-8000-00805f9b34fb"],
            rssi=-47,
        ),
        "ective_bms",
    ),
    (  # BTctl (https://github.com/patman15/BMS_BLE-HA/issues/137)
        generate_advertisement_data(
            local_name="NWJ20200720020539",
            manufacturer_data={0: b"\x34\x14\xb5\x9d\x78\xe7\x4c"},
            service_uuids=["0000ffe0-0000-1000-8000-00805f9b34fb"],
        ),
        "ective_bms",
    ),
    (
        generate_advertisement_data(
            local_name="BatteryOben-00",
            manufacturer_data={2917: b"\x88\xa0\xc8G\x80\x0f\xd5\xc5"},
            service_uuids=["0000ffe0-0000-1000-8000-00805f9b34fb"],
            tx_power=-127,
            rssi=-83,
        ),
        "jikong_bms",
    ),
    (  # source LOG
        generate_advertisement_data(
            local_name="BatterieUnten-01",
            manufacturer_data={2917: b"\x88\xa0\xc8G\x80\r\x08k"},
            service_uuids=["0000ffe0-0000-1000-8000-00805f9b34fb"],
            tx_power=-127,
            rssi=-68,
        ),
        "jikong_bms",
    ),
    (  # source LOG
        generate_advertisement_data(
            local_name="JK_B2A8S20P",
            manufacturer_data={2917: b"\x88\xa0\xc8G\x80\x14\x88\xb7"},
            service_uuids=[
                "00001800-0000-1000-8000-00805f9b34fb",
                "00001801-0000-1000-8000-00805f9b34fb",
                "0000180a-0000-1000-8000-00805f9b34fb",
                "0000180f-0000-1000-8000-00805f9b34fb",
                "0000fee7-0000-1000-8000-00805f9b34fb",
                "0000ffe0-0000-1000-8000-00805f9b34fb",
                "f000ffc0-0451-4000-b000-000000000000",
            ],
            rssi=-67,
        ),
        "jikong_bms",
    ),
    (  # source LOG
        generate_advertisement_data(
            local_name="SP05B2312190075       ",
            service_uuids=["0000fff0-0000-1000-8000-00805f9b34fb"],
            tx_power=-127,
            rssi=-76,
        ),
        "seplos_bms",
    ),
    (  # source BTctl (https://github.com/patman15/BMS_BLE-HA/issues/142)
        generate_advertisement_data(
            local_name="SP51B2407270006       ",
            service_uuids=[
                "00001800-0000-1000-8000-00805f9b34fb",
                "00001801-0000-1000-8000-00805f9b34fb",
                "0000fff0-0000-1000-8000-00805f9b34fb",
                "02f00000-0000-0000-8000-00000000fe00",
            ],
            rssi=-46,
        ),
        "seplos_bms",
    ),
    (  # source LOG
        generate_advertisement_data(
            local_name="SP66B2404270002       ",
            service_uuids=["0000fff0-0000-1000-8000-00805f9b34fb"],
            rssi=-81,
        ),
        "seplos_bms",
    ),
    (  # advmon (https://github.com/patman15/BMS_BLE-HA/issues/214)
        generate_advertisement_data(
            local_name="SP47B-A2410230006",
            service_uuids=["0000fff0-0000-1000-8000-00805f9b34fb"],
            rssi=-81,
        ),
        "seplos_bms",
    ),
    (
        generate_advertisement_data(
            local_name="BP02",
            service_uuids=["0000ff00-0000-1000-8000-00805f9b34fb"],
            rssi=-81,
        ),
        "seplos_v2_bms",
    ),
    (  # source LOG
        generate_advertisement_data(
            local_name="BP02",
            service_uuids=[
                "00001800-0000-1000-8000-00805f9b34fb",
                "00001801-0000-1000-8000-00805f9b34fb",
                "0000ff00-0000-1000-8000-00805f9b34fb",
            ],
            rssi=-90,
        ),
        "seplos_v2_bms",
    ),
    (  # source LOG
        generate_advertisement_data(
            local_name="LT-12V-1544",
            manufacturer_data={33384: b"\x01\x02\x00\x07\x81\xb5N"},
            tx_power=-127,
            rssi=-71,
        ),
        "ej_bms",
    ),
    (  # proxy LOG (https://github.com/patman15/BMS_BLE-HA/issues/187)
        generate_advertisement_data(
            local_name="L-12V100AH-0902",
            tx_power=5,
            rssi=-87,
        ),
        "ej_bms",
    ),
    (  # proxy LOG (https://github.com/patman15/BMS_BLE-HA/issues/187)
        generate_advertisement_data(
            local_name="LT-12V-0002\r\n",
            tx_power=5,
            rssi=-94,
        ),
        "ej_bms",
    ),
    (  # source advmon (https://github.com/patman15/BMS_BLE-HA/issues/350)
        generate_advertisement_data(
            local_name="LT-24100B-A00249",
            manufacturer_data= {22618:"\xc8\x47\x80\x0b\xb6\x54"},
            rssi=-55,
        ),
        "ej_bms",
    ),
    (  # source LOG, https://github.com/patman15/BMS_BLE-HA/issues/59
        generate_advertisement_data(
            local_name="170R000121",
            manufacturer_data={
                21330: b"!4\xba\x03\xec\x11\x0c\xb4\x01\x05\x00\x01\x00\x00"
            },
            service_uuids=[
                "00001800-0000-1000-8000-00805f9b34fb",
                "00001801-0000-1000-8000-00805f9b34fb",
                "0000180a-0000-1000-8000-00805f9b34fb",
                "0000fd00-0000-1000-8000-00805f9b34fb",
                "0000ff90-0000-1000-8000-00805f9b34fb",
                "0000ffb0-0000-1000-8000-00805f9b34fb",
                "0000ffc0-0000-1000-8000-00805f9b34fb",
                "0000ffd0-0000-1000-8000-00805f9b34fb",
                "0000ffe0-0000-1000-8000-00805f9b34fb",
                "0000ffe5-0000-1000-8000-00805f9b34fb",
                "0000fff0-0000-1000-8000-00805f9b34fb",
            ],
            tx_power=0,
            rssi=-75,
        ),
        "cbtpwr_bms",
    ),
    (  # source LOG
        generate_advertisement_data(
            local_name="170R000086",
            manufacturer_data={
                21330: b"!4\xba\x03\xec\x11\x0c\xf8\x01\x05\x00\x01\x00\x00"
            },
            service_uuids=[
                "00001800-0000-1000-8000-00805f9b34fb",
                "00001801-0000-1000-8000-00805f9b34fb",
                "0000180a-0000-1000-8000-00805f9b34fb",
                "0000fd00-0000-1000-8000-00805f9b34fb",
                "0000ff90-0000-1000-8000-00805f9b34fb",
                "0000ffb0-0000-1000-8000-00805f9b34fb",
                "0000ffc0-0000-1000-8000-00805f9b34fb",
                "0000ffd0-0000-1000-8000-00805f9b34fb",
                "0000ffe0-0000-1000-8000-00805f9b34fb",
                "0000ffe5-0000-1000-8000-00805f9b34fb",
                "0000fff0-0000-1000-8000-00805f9b34fb",
            ],
            tx_power=0,
            rssi=-73,
        ),
        "cbtpwr_bms",
    ),
    (  # source BT monitor (https://github.com/patman15/BMS_BLE-HA/issues/176)
        generate_advertisement_data(
            local_name="140R000288",
            manufacturer_data={
                0: b"\xff\xff\xff\xff\x64\x00\xff\x00\x00\x00\x00\x00\x00\x00\x00\x00"
            },
            service_uuids=["0000fff0-0000-1000-8000-00805f9b34fb"],
            rssi=-82,
        ),
        "cbtpwr_bms",
    ),
    (  # source PCAP
        generate_advertisement_data(
            manufacturer_data={54976: b"\x3c\x4f\xac\x50\xff"},
        ),
        "tdt_bms",
    ),
    (  # source BTctl (https://github.com/patman15/BMS_BLE-HA/issues/52#issuecomment-2390048120)
        generate_advertisement_data(
            local_name="TBA-13500277",
            service_uuids=[
                "00001800-0000-1000-8000-00805f9b34fb",
                "00001801-0000-1000-8000-00805f9b34fb",
                "0000180a-0000-1000-8000-00805f9b34fb",
                "0000fff0-0000-1000-8000-00805f9b34fb",
            ],
            rssi=-72,
        ),
        "dpwrcore_bms",
    ),
    (  # source LOG
        generate_advertisement_data(
            local_name="SmartBat-B15051",
            service_uuids=["0000fff0-0000-1000-8000-00805f9b34fb"],
            tx_power=3,
            rssi=-66,
        ),
        "ogt_bms",
    ),
    (  # source PCAP
        generate_advertisement_data(
            local_name="R-24100BNN160-A00643",
            service_uuids=["0000ffe0-0000-1000-8000-00805f9b34fb"],
            manufacturer_data={22618: b"\xc8\x47\x80\x15\xd8\x34"},
        ),
        "redodo_bms",
    ),
    (  # source LOG (https://github.com/patman15/BMS_BLE-HA/issues/89)
        generate_advertisement_data(
            local_name="DL-46640102XXXX",
            manufacturer_data={25670: b"\x01\x02\t\xac"},
            service_uuids=["0000fff0-0000-1000-8000-00805f9b34fb"],
            tx_power=-127,
            rssi=-58,
        ),
        "daly_bms",
    ),
    (  # source LOG, proxy (https://github.com/patman15/BMS_BLE-HA/issues/160)
        generate_advertisement_data(
            local_name="DL-401710015C9B",
            manufacturer_data={770: b"\x16\x40\x17\x10\x01\x5c\x9b\x44\x4c"},
            rssi=-36,
        ),
        "daly_bms",
    ),
    (  # source BTctl (https://github.com/patman15/BMS_BLE-HA/issues/145)
        generate_advertisement_data(
            local_name="JHB-501812XXXXXX",
            manufacturer_data={260: b"\x01\x50\x18\x12\x01\xa3\xb3\x4a\x48\x42"},
            rssi=-46,
        ),
        "daly_bms",
    ),
    (  # source LOG (https://github.com/patman15/BMS_BLE-HA/issues/160#issuecomment-2629318416)
        generate_advertisement_data(
            local_name="Randomname",  # JHB-50181201A494
            manufacturer_data={260: b"\x01\x50\x18\x12\x01\xa4\x94JHB"},
            tx_power=-127,
            rssi=-36,
        ),
        "daly_bms",
    ),
    (  # source BTctl (https://github.com/patman15/BMS_BLE-HA/issues/174#issuecomment-2637936795)
        generate_advertisement_data(
            local_name="BT270-2",
            manufacturer_data={770: b"\x16\x40\x17\x12\x01\x11\x97\x44\x4c"},
            rssi=-60,
        ),
        "daly_bms",
    ),
    (  # source nRF (https://github.com/patman15/BMS_BLE-HA/issues/22#issuecomment-2198586195)
        generate_advertisement_data(  # Supervolt battery
            local_name="SX100P-B230201",
            service_uuids=["0000ff00-0000-1000-8000-00805f9b34fb"],
            manufacturer_data={31488: b"\x02\xff\xff\x7d"},
        ),
        "jbd_bms",
    ),
    (  # source LOG (https://github.com/patman15/BMS_BLE-HA/issues/144)
        generate_advertisement_data(  # ECO-WORTHY LiFePO4 12V 100Ah
            local_name="DP04S007L4S100A",
            manufacturer_data={6226: b"\x28\x37\xc2\xa5"},  # MAC address, wrong
            service_uuids=["0000ff00-0000-1000-8000-00805f9b34fb"],
            rssi=-57,
        ),
        "jbd_bms",
    ),
    (  # source PCAP, BTctl (https://github.com/patman15/BMS_BLE-HA/issues/134)
        generate_advertisement_data(  # ECO-WORTHY LiFePO4 12V 100Ah
            local_name="DP04S007L4S100A",
            service_uuids=["0000ff00-0000-1000-8000-00805f9b34fb"],
            manufacturer_data={8856: b"\x28\x37\xc2\xa5"},  # MAC address, wrong
            rssi=-53,
        ),
        "jbd_bms",
    ),
    (  # source bluetoothctl (https://github.com/patman15/BMS_BLE-HA/issues/141)
        generate_advertisement_data(  # https://liontron.com/download/german/LISMART1240LX.pdf
            service_uuids=["0000ff00-0000-1000-8000-00805f9b34fb"],
            manufacturer_data={15984: b"\x97\xd1\xc1\x8c"},  # MAC address, correct
            rssi=-53,
        ),
        "jbd_bms",
    ),
    (  # source bluetoothctl (https://github.com/patman15/BMS_BLE-HA/issues/174)
        generate_advertisement_data(  # LionTron XL19110253
            service_uuids=["0000ff00-0000-1000-8000-00805f9b34fb"],
            manufacturer_data={49572: b"\x38\x99\x15\x54"},  # MAC address, correct
            rssi=-53,
        ),
        "jbd_bms",
    ),
    (  # source bluetoothctl (https://github.com/patman15/BMS_BLE-HA/issues/174)
        generate_advertisement_data(  # LionTron LT40AH
            local_name="LT40AH",
            service_uuids=["0000ff00-0000-1000-8000-00805f9b34fb"],
            manufacturer_data={19011: b"\x1b\x38\xc1\xa4"},  # MAC address, wrong
            rssi=-53,
        ),
        "jbd_bms",
    ),
    (  # source LOG (https://github.com/patman15/BMS_BLE-HA/issues/134)
        # (https://github.com/patman15/BMS_BLE-HA/issues/157)
        generate_advertisement_data(  # ECO-WORTHY LiFePO4 12V 150Ah, DCHOUSE FW v6.6
            local_name="DP04S007L4S120A",
            manufacturer_data={42435: b"\x27\x37\xc2\xa5"},  # MAC address, wrong
            service_uuids=["0000ff00-0000-1000-8000-00805f9b34fb"],
            tx_power=-127,
            rssi=-49,
        ),
        "jbd_bms",
    ),
    (  # source LOG (https://github.com/patman15/BMS_BLE-HA/issues/160#issuecomment-2629318416)
        generate_advertisement_data(
            local_name="SP17S005P17S120A",
            manufacturer_data={34114: b"\34\37\xc2\xa5"},
            service_uuids=["0000ff00-0000-1000-8000-00805f9b34fb"],
            tx_power=-127,
            rssi=-31,
        ),
        "jbd_bms",
    ),
    (  # source LOG (https://github.com/patman15/BMS_BLE-HA/issues/173)
        generate_advertisement_data(  # Eleksol 12V300AH
            local_name="12300DE00013",
            manufacturer_data={44580: b"\x27\x37\xc2\xa5"},  # MAC address, wrong
            service_uuids=[
                "0000ff00-0000-1000-8000-00805f9b34fb",
            ],
            rssi=-60,
        ),
        "jbd_bms",
    ),
    (  # source BTctl (https://github.com/patman15/BMS_BLE-HA/issues/161)
        generate_advertisement_data(  # Felicity Solar LUX-Y-48300LG01
            local_name="F100011002424470238",
            rssi=-56,
        ),
        "felicity_bms",
    ),
    (  # source LOG, proxy (https://github.com/patman15/BMS_BLE-HA/issues/164#issue-2825586172)
        generate_advertisement_data(
            local_name="ECO-WORTHY 02_B8EF",
            manufacturer_data={49844: b"\xe0\xfa\xb8\xf0"},  # MAC address, correct, public
            service_uuids=[
                "00001800-0000-1000-8000-00805f9b34fb",
                "00001801-0000-1000-8000-00805f9b34fb",
                "0000fff0-0000-1000-8000-00805f9b34fb",
            ],
            rssi=-50,
        ),
        "ecoworthy_bms",
    ),
    (  # source BTctl (https://github.com/patman15/BMS_BLE-HA/issues/194)
        generate_advertisement_data(  # Topband
            local_name="ZM20210512010036�",
            manufacturer_data={0: b"\xfc\x45\xc3\xbc\xd6\xa8"},
            service_uuids=["0000ffe0-0000-1000-8000-00805f9b34fb"],
            rssi=-48,
        ),
        "ective_bms",
    ),
    (  # source advmon (https://github.com/patman15/BMS_BLE-HA/issues/197)
        generate_advertisement_data(  # Creabest
            local_name="100R0002E3",
            manufacturer_data={
                21330: b"\x21\x34\xba\x03\xec\x11\x09\x09\x01\x05\x00\x01\x00\x00"
            },
            service_uuids=["000003c1-0000-1000-8000-00805f9b34fb"],
            rssi=-76,
            tx_power=0,
        ),
        "cbtpwr_bms",
    ),
    (  # source pcap (https://github.com/patman15/BMS_BLE-HA/issues/168)
        generate_advertisement_data(
            local_name="SOK-24V1127",
            service_uuids=["0000fff0-0000-1000-8000-00805f9b34fb"],
            rssi=-94,
        ),
        "abc_bms",
    ),
    (  # source advmon (https://github.com/patman15/BMS_BLE-HA/issues/204)
        generate_advertisement_data(  # 16S LiFePo 250A BMS
            local_name="DL-40160901534C",
            manufacturer_data={258: b"\x04"},
            rssi=-87,
        ),
        "daly_bms",
    ),
    (  # source pcap (https://github.com/patman15/BMS_BLE-HA/issues/186)
        generate_advertisement_data(  # Epoch, BMS: RoyPow SPB22-TI04
            local_name=" B12100A 220600016 ",
            service_uuids=[
                "0000ffe0-0000-1000-8000-00805f9b34fb",
                "0000ffe7-0000-1000-8000-00805f9b34fb",
            ],
            manufacturer_data={424: b"\x88\xa0\x12\x6c\x14\x39\x22\xb8"},
            rssi=-87,
        ),
        "roypow_bms",
    ),
    (  # source advmon (https://github.com/patman15/BMS_BLE-HA/issues/186)
        generate_advertisement_data(
            local_name="12-6C-14-39-28-1F",
            rssi=-50,
            manufacturer_data={2865: b"\x88\xa0\x12\x6c\x14\x39\x28\x1f"},
            service_uuids=[
                "0000ffe0-0000-1000-8000-00805f9b34fb",
                "0000fee7-0000-1000-8000-00805f9b34fb",
            ],
        ),
        "roypow_bms",
    ),
    (  # source advmon (https://github.com/patman15/BMS_BLE-HA/issues/186)
        generate_advertisement_data(
            local_name="C6-6C-15-08-A7-E9",
            rssi=-66,
            manufacturer_data={35579: b"\x88\xa0\xc6\x6c\x15\x08\xa7\xe9"},
            service_uuids=[
                "0000ffe0-0000-1000-8000-00805f9b34fb",
                "0000fee7-0000-1000-8000-00805f9b34fb",
            ],
        ),
        "roypow_bms",
    ),
    (  # source advmon (https://github.com/patman15/BMS_BLE-HA/issues/226)
        generate_advertisement_data(  # A4:C1:37:42:3E:D9
            local_name="AP21S002-L21S",
            rssi=-84,
            manufacturer_data={16089: b"\x42\x37\xc1\xa4"},  # MAC address, wrong
            service_uuids=[
                "0000ff00-0000-1000-8000-00805f9b34fb",
            ],
        ),
        "jbd_bms",
    ),
    (  # source advmon (https://github.com/patman15/BMS_BLE-HA/issues/231)
        generate_advertisement_data(
            local_name="CSY012405290042",
            rssi=-78,
            service_uuids=[
                "0000fff0-0000-1000-8000-00805f9b34fb",
            ],
        ),
        "seplos_bms",
    ),
    (  # source advmon (https://github.com/patman15/BMS_BLE-HA/issues/236)
        generate_advertisement_data(
            local_name="SBL-12330BLH1-242055",
            rssi=-84,
            manufacturer_data={123: b"\x02\xff\xff\x7d"},
            service_uuids=["0000ff00-0000-1000-8000-00805f9b34fb"],
        ),
        "jbd_bms",
    ),
    (  # source advmon (https://github.com/patman15/BMS_BLE-HA/issues/240)
        generate_advertisement_data(  # Creabest
            local_name="VB024000390",
            rssi=-73,
            manufacturer_data={16963: b"\x54\x5e\x02\x11\xf8\x2e\x0c\xa8\x89\x42"},
            service_uuids=[
                "0000fff0-0000-1000-8000-00805f9b34fb",
                "0000ffb0-0000-1000-8000-00805f9b34fb",
            ],
        ),
        "cbtpwr_vb_bms",
    ),
    (  # source advmon (https://github.com/patman15/BMS_BLE-HA/issues/236)
        generate_advertisement_data(
            local_name="162400552210210097",
            rssi=-35,
            manufacturer_data={49572: b"\x37\x55\x32\xf9"},  # MAC address, correct
            service_uuids=["0000ff00-0000-1000-8000-00805f9b34fb"],
        ),
        "jbd_bms",
    ),
    (  # source BTctl (https://github.com/patman15/BMS_BLE-HA/issues/242)
        generate_advertisement_data(
            local_name="PKT2201PB121000084",
            rssi=-46,
            manufacturer_data={30669: b"\xe4\x38\xc1\xa4"},  # MAC address, wrong
            service_uuids=["0000ff00-0000-1000-8000-00805f9b34fb"],
        ),
        "jbd_bms",
    ),
    (  # source advmon (https://github.com/patman15/BMS_BLE-HA/issues/241)
        generate_advertisement_data(
            local_name="V-12V200Ah-0215",
            rssi=-74,
        ),
        "ej_bms",
    ),
    (  # source BTctl (https://github.com/patman15/BMS_BLE-HA/issues/253)
        generate_advertisement_data(
            local_name="ECO-WORTHY 02_50DB",
            manufacturer_data={47912: b"\xed\x00\x50\xdc"},  # MAC address, correct, public
            rssi=-49,
        ),
        "ecoworthy_bms",
    ),
    (  # source advmon (https://github.com/patman15/BMS_BLE-HA/issues/247)
        generate_advertisement_data(
            local_name="BT-TH-66EDFC11",
            rssi=-65,
            manufacturer_data={39008: b"\x66\xed\xfc\x11"},  # MAC address correct
            service_uuids=["0000ffd0-0000-1000-8000-00805f9b34fb"],
        ),
        "renogy_bms",
    ),
    (  # source BTctl (https://github.com/patman15/BMS_BLE-HA/issues/264)
        generate_advertisement_data(
            local_name="gokwh battery",
            manufacturer_data={16666: b"\x29\x37\xc2\xa5"},  # MAC address, wrong
            service_uuids=["0000ff00-0000-1000-8000-00805f9b34fb"],
            rssi=-72,
        ),
        "jbd_bms",
    ),
    (  # source advmon (https://github.com/patman15/BMS_BLE-HA/issues/276)
        generate_advertisement_data(
            local_name="xxxxxxx20126\f",  # renamed
            manufacturer_data={
                65535: b"\x30\x55\x44\x37\x92\xf2"
            },  # value: MAC address
            service_uuids=[
                "00001800-0000-1000-8000-00805f9b34fb",
                "00001801-0000-1000-8000-00805f9b34fb",
                "0000ffe0-0000-1000-8000-00805f9b34fb",
                "f000ffc0-0451-4000-b000-000000000000",
            ],
            rssi=-127,
        ),
        "ective_bms",
    ),
    (  # source advmon (https://github.com/patman15/BMS_BLE-HA/issues/280)
        generate_advertisement_data(
            local_name="P-24050BNNA70-A01152",
            manufacturer_data={22618: b"\xc8\x47\x80\x18\xbc\x81"},
            service_uuids=["0000ffe0-0000-1000-8000-00805f9b34fb"],
            rssi=-57,
        ),
        "redodo_bms",
    ),
    (  # source advmon (https://github.com/patman15/BMS_BLE-HA/issues/286)
        generate_advertisement_data(
            local_name="ECO-WORTHY 0B_5AD4",
            manufacturer_data={57570: b"\x5a\x78\x3c\x31"},  # MAC address, correct, private
            service_uuids=["0000fff0-0000-1000-8000-00805f9b34fb"],
            rssi=-86,
        ),
        "ecoworthy_bms",
    ),
    (  # source advmon (https://github.com/patman15/BMS_BLE-HA/issues/284)
        generate_advertisement_data(
            local_name="ECO-LFP48100-3U-8EC7",
            manufacturer_data={
                49834: b"\x37\x01\x8e\xc7\x00\x01\x4c\x03"
            },  # MAC address correct
            service_uuids=["0000ff00-0000-1000-8000-00805f9b34fb"],
            rssi=-70,
        ),
        "jbd_bms",
    ),
    (  # source proxy LOG (https://github.com/patman15/BMS_BLE-HA/issues/295)
        generate_advertisement_data(
            local_name="ECO-WORTHY 02_3DDF",
            manufacturer_data={15996: b"\x82\x1c\x3d\xe0"},  # MAC address, correct, public
            rssi=-49,
        ),
        "ecoworthy_bms",
    ),
    (  # source advmon (https://github.com/patman15/BMS_BLE-HA/issues/301)
        generate_advertisement_data(  # PowerQueen
            local_name="PQ-24100B-A00292",
            rssi=-65,
            manufacturer_data={22618: b"\xc8\x47\x80\x10\xb7\x9a"},
            service_uuids=["0000ffe0-0000-1000-8000-00805f9b34fb"],
        ),
        "redodo_bms",
    ),
    (  # source advmon (https://github.com/patman15/BMS_BLE-HA/issues/302)
        generate_advertisement_data(
            local_name="OGR-48100-123456789",
            manufacturer_data={13880: b"\x13\x01\x4e\x9a"},
            service_uuids=[
                "0000ff00-0000-1000-8000-00805f9b34fb",
                "00000001-0000-1000-8000-00805f9b34fb",
            ],
            rssi=-47,
        ),
        "jbd_bms",
    ),
    (  # source advmon (https://github.com/patman15/BMS_BLE-HA/issues/314)
        generate_advertisement_data(
            local_name="SV12V150224041",
            manufacturer_data={33384: b"\x01\x02\x00\x07\xa0\x30\xf7"},
            rssi=-39,
        ),
        "ej_bms",
    ),
    (  # source advmon (https://github.com/patman15/BMS_BLE-HA/issues/309)
        generate_advertisement_data(
            local_name="JBD-SP16S020-L8S",
            manufacturer_data={13880: b"\x13\x01\x4e\x9a"},
            service_uuids=[
                "00001800-0000-1000-8000-00805f9b34fb",
                "00001801-0000-1000-8000-00805f9b34fb",
                "0000180a-0000-1000-8000-00805f9b34fb",
                "0000ff00-0000-1000-8000-00805f9b34fb",
                "00010203-0405-0607-0809-0a0b0c0d1912",
            ],
            rssi=-81,
        ),
        "jbd_bms",
    ),
<<<<<<< HEAD
    (  # source pcap (https://github.com/patman15/BMS_BLE-HA/issues/303)
        generate_advertisement_data(
            local_name="QQ7",
            service_uuids=["0000ff00-0000-1000-8000-00805f9b34fb"],
            manufacturer_data={123: b"\x02\xff\xff"},
            rssi=-70,
        ),
        "braunpwr_bms",
=======
    (  # proxy LOG (https://github.com/patman15/BMS_BLE-HA/issues/85)
        generate_advertisement_data(  # Bulltron battery
            local_name="DL-FB4C2E0000000",  # MAC address (Bouffalo Lab)
            manufacturer_data={771: " \x00\xb4\xc2\xe0\x00\x00\x00\x44\x4c\x00"},
            service_uuids=[],
            rssi=-81,
        ),
        "daly_bms",
    ),
    (  # source advmon (https://github.com/patman15/BMS_BLE-HA/issues/326)
        generate_advertisement_data(
            local_name="DCHOUSE 01_4F9F",
            rssi=-68,
            manufacturer_data={57570: b"\x5a\x72\xa7\x45"},  # MAC address correct
            service_uuids=["0000fff0-0000-1000-8000-00805f9b34fb"],
        ),
        "ecoworthy_bms",
    ),
    (  # source advmon (https://github.com/patman15/BMS_BLE-HA/issues/329)
        generate_advertisement_data(
            local_name="DWCK00309J-029",  # Vatrer battery
            manufacturer_data={49148: b"\x34\x37\xc1\xa4"},  # MAC address, wrong
            service_uuids=["0000ff00-0000-1000-8000-00805f9b34fb"],
            rssi=-46,
        ),
        "jbd_bms",
    ),
    (  # source advmon (https://github.com/patman15/BMS_BLE-HA/issues/346)
        generate_advertisement_data(
            local_name="LT-12100BG-A06359",
            manufacturer_data={22618: b"\x36\x34\x24\x62\xa2\x6b"},
            service_uuids=["0000ffe0-0000-1000-8000-00805f9b34fb"],
            rssi=-87,
        ),
        "ej_bms",
>>>>>>> a8b0230e
    ),
]<|MERGE_RESOLUTION|>--- conflicted
+++ resolved
@@ -163,7 +163,7 @@
     (  # source advmon (https://github.com/patman15/BMS_BLE-HA/issues/350)
         generate_advertisement_data(
             local_name="LT-24100B-A00249",
-            manufacturer_data= {22618:"\xc8\x47\x80\x0b\xb6\x54"},
+            manufacturer_data={22618: "\xc8\x47\x80\x0b\xb6\x54"},
             rssi=-55,
         ),
         "ej_bms",
@@ -399,7 +399,9 @@
     (  # source LOG, proxy (https://github.com/patman15/BMS_BLE-HA/issues/164#issue-2825586172)
         generate_advertisement_data(
             local_name="ECO-WORTHY 02_B8EF",
-            manufacturer_data={49844: b"\xe0\xfa\xb8\xf0"},  # MAC address, correct, public
+            manufacturer_data={
+                49844: b"\xe0\xfa\xb8\xf0"
+            },  # MAC address, correct, public
             service_uuids=[
                 "00001800-0000-1000-8000-00805f9b34fb",
                 "00001801-0000-1000-8000-00805f9b34fb",
@@ -552,7 +554,9 @@
     (  # source BTctl (https://github.com/patman15/BMS_BLE-HA/issues/253)
         generate_advertisement_data(
             local_name="ECO-WORTHY 02_50DB",
-            manufacturer_data={47912: b"\xed\x00\x50\xdc"},  # MAC address, correct, public
+            manufacturer_data={
+                47912: b"\xed\x00\x50\xdc"
+            },  # MAC address, correct, public
             rssi=-49,
         ),
         "ecoworthy_bms",
@@ -603,7 +607,9 @@
     (  # source advmon (https://github.com/patman15/BMS_BLE-HA/issues/286)
         generate_advertisement_data(
             local_name="ECO-WORTHY 0B_5AD4",
-            manufacturer_data={57570: b"\x5a\x78\x3c\x31"},  # MAC address, correct, private
+            manufacturer_data={
+                57570: b"\x5a\x78\x3c\x31"
+            },  # MAC address, correct, private
             service_uuids=["0000fff0-0000-1000-8000-00805f9b34fb"],
             rssi=-86,
         ),
@@ -623,7 +629,9 @@
     (  # source proxy LOG (https://github.com/patman15/BMS_BLE-HA/issues/295)
         generate_advertisement_data(
             local_name="ECO-WORTHY 02_3DDF",
-            manufacturer_data={15996: b"\x82\x1c\x3d\xe0"},  # MAC address, correct, public
+            manufacturer_data={
+                15996: b"\x82\x1c\x3d\xe0"
+            },  # MAC address, correct, public
             rssi=-49,
         ),
         "ecoworthy_bms",
@@ -672,7 +680,6 @@
         ),
         "jbd_bms",
     ),
-<<<<<<< HEAD
     (  # source pcap (https://github.com/patman15/BMS_BLE-HA/issues/303)
         generate_advertisement_data(
             local_name="QQ7",
@@ -681,7 +688,7 @@
             rssi=-70,
         ),
         "braunpwr_bms",
-=======
+    ),
     (  # proxy LOG (https://github.com/patman15/BMS_BLE-HA/issues/85)
         generate_advertisement_data(  # Bulltron battery
             local_name="DL-FB4C2E0000000",  # MAC address (Bouffalo Lab)
@@ -717,6 +724,5 @@
             rssi=-87,
         ),
         "ej_bms",
->>>>>>> a8b0230e
     ),
 ]