"""Test data for BLE Battery Management System integration config flow."""

from typing import Final

from .bluetooth import AdvertisementData, generate_advertisement_data

ADVERTISEMENTS: Final[list[tuple[AdvertisementData, str]]] = [
    (  # source LOG
        generate_advertisement_data(
            local_name="NWJ20221223010330\x11",
            manufacturer_data={65535: b"\x30\x55\x44\x37\xa2\xd2"},
            service_uuids=["0000ffe0-0000-1000-8000-00805f9b34fb"],
            rssi=-56,
        ),
        "ective_bms",
    ),
    (  # source LOG
        generate_advertisement_data(
            local_name="NWJ20221223010388\x11",
            manufacturer_data={65535: b"\x30\x55\x44\x37\x62\xec"},
            service_uuids=["0000ffe0-0000-1000-8000-00805f9b34fb"],
            rssi=-47,
        ),
        "ective_bms",
    ),
    (  # nRF Connect (https://github.com/patman15/BMS_BLE-HA/issues/82#issuecomment-2498299433)
        generate_advertisement_data(
            local_name="$PFLAC,R,RADIOID\x0d\x0a",
            manufacturer_data={65535: b"\x10\x55\x44\x33\xe8\xb4"},  # MAC address
            service_uuids=["0000ffe0-0000-1000-8000-00805f9b34fb"],
            rssi=-47,
        ),
        "ective_bms",
    ),
    (  # BTctl (https://github.com/patman15/BMS_BLE-HA/issues/137)
        generate_advertisement_data(
            local_name="NWJ20200720020539",
            manufacturer_data={0: b"\x34\x14\xb5\x9d\x78\xe7\x4c"},
            service_uuids=["0000ffe0-0000-1000-8000-00805f9b34fb"],
        ),
        "ective_bms",
    ),
    (
        generate_advertisement_data(
            local_name="BatteryOben-00",
            manufacturer_data={2917: b"\x88\xa0\xc8G\x80\x0f\xd5\xc5"},
            service_uuids=["0000ffe0-0000-1000-8000-00805f9b34fb"],
            tx_power=-127,
            rssi=-83,
        ),
        "jikong_bms",
    ),
    (  # source LOG
        generate_advertisement_data(
            local_name="BatterieUnten-01",
            manufacturer_data={2917: b"\x88\xa0\xc8G\x80\r\x08k"},
            service_uuids=["0000ffe0-0000-1000-8000-00805f9b34fb"],
            tx_power=-127,
            rssi=-68,
        ),
        "jikong_bms",
    ),
    (  # source LOG
        generate_advertisement_data(
            local_name="JK_B2A8S20P",
            manufacturer_data={2917: b"\x88\xa0\xc8G\x80\x14\x88\xb7"},
            service_uuids=[
                "00001800-0000-1000-8000-00805f9b34fb",
                "00001801-0000-1000-8000-00805f9b34fb",
                "0000180a-0000-1000-8000-00805f9b34fb",
                "0000180f-0000-1000-8000-00805f9b34fb",
                "0000fee7-0000-1000-8000-00805f9b34fb",
                "0000ffe0-0000-1000-8000-00805f9b34fb",
                "f000ffc0-0451-4000-b000-000000000000",
            ],
            rssi=-67,
        ),
        "jikong_bms",
    ),
    (  # source LOG
        generate_advertisement_data(
            local_name="SP05B2312190075       ",
            service_uuids=["0000fff0-0000-1000-8000-00805f9b34fb"],
            tx_power=-127,
            rssi=-76,
        ),
        "seplos_bms",
    ),
    (  # source BTctl (https://github.com/patman15/BMS_BLE-HA/issues/142)
        generate_advertisement_data(
            local_name="SP51B2407270006       ",
            service_uuids=[
                "00001800-0000-1000-8000-00805f9b34fb",
                "00001801-0000-1000-8000-00805f9b34fb",
                "0000fff0-0000-1000-8000-00805f9b34fb",
                "02f00000-0000-0000-8000-00000000fe00",
            ],
            rssi=-46,
        ),
        "seplos_bms",
    ),
    (  # source LOG
        generate_advertisement_data(
            local_name="SP66B2404270002       ",
            service_uuids=["0000fff0-0000-1000-8000-00805f9b34fb"],
            rssi=-81,
        ),
        "seplos_bms",
    ),
    (  # advmon (https://github.com/patman15/BMS_BLE-HA/issues/214)
        generate_advertisement_data(
            local_name="SP47B-A2410230006",
            service_uuids=["0000fff0-0000-1000-8000-00805f9b34fb"],
            rssi=-81,
        ),
        "seplos_bms",
    ),
    (
        generate_advertisement_data(
            local_name="BP02",
            service_uuids=["0000ff00-0000-1000-8000-00805f9b34fb"],
            rssi=-81,
        ),
        "seplos_v2_bms",
    ),
    (  # source LOG
        generate_advertisement_data(
            local_name="BP02",
            service_uuids=[
                "00001800-0000-1000-8000-00805f9b34fb",
                "00001801-0000-1000-8000-00805f9b34fb",
                "0000ff00-0000-1000-8000-00805f9b34fb",
            ],
            rssi=-90,
        ),
        "seplos_v2_bms",
    ),
    (  # source LOG
        generate_advertisement_data(
            local_name="LT-12V-1544",
            manufacturer_data={33384: b"\x01\x02\x00\x07\x81\xb5N"},
            tx_power=-127,
            rssi=-71,
        ),
        "ej_bms",
    ),
    (  # proxy LOG (https://github.com/patman15/BMS_BLE-HA/issues/187)
        generate_advertisement_data(
            local_name="L-12V100AH-0902",
            tx_power=5,
            rssi=-87,
        ),
        "ej_bms",
    ),
    (  # proxy LOG (https://github.com/patman15/BMS_BLE-HA/issues/187)
        generate_advertisement_data(
            local_name="LT-12V-0002\r\n",
            tx_power=5,
            rssi=-94,
        ),
        "ej_bms",
    ),
    (  # source advmon (https://github.com/patman15/BMS_BLE-HA/issues/350)
        generate_advertisement_data(
            local_name="LT-24100B-A00249",
            manufacturer_data={22618: "\xc8\x47\x80\x0b\xb6\x54"},
            rssi=-55,
        ),
        "ej_bms",
    ),
    (  # source LOG, https://github.com/patman15/BMS_BLE-HA/issues/59
        generate_advertisement_data(
            local_name="170R000121",
            manufacturer_data={
                21330: b"!4\xba\x03\xec\x11\x0c\xb4\x01\x05\x00\x01\x00\x00"
            },
            service_uuids=[
                "00001800-0000-1000-8000-00805f9b34fb",
                "00001801-0000-1000-8000-00805f9b34fb",
                "0000180a-0000-1000-8000-00805f9b34fb",
                "0000fd00-0000-1000-8000-00805f9b34fb",
                "0000ff90-0000-1000-8000-00805f9b34fb",
                "0000ffb0-0000-1000-8000-00805f9b34fb",
                "0000ffc0-0000-1000-8000-00805f9b34fb",
                "0000ffd0-0000-1000-8000-00805f9b34fb",
                "0000ffe0-0000-1000-8000-00805f9b34fb",
                "0000ffe5-0000-1000-8000-00805f9b34fb",
                "0000fff0-0000-1000-8000-00805f9b34fb",
            ],
            tx_power=0,
            rssi=-75,
        ),
        "cbtpwr_bms",
    ),
    (  # source LOG
        generate_advertisement_data(
            local_name="170R000086",
            manufacturer_data={
                21330: b"!4\xba\x03\xec\x11\x0c\xf8\x01\x05\x00\x01\x00\x00"
            },
            service_uuids=[
                "00001800-0000-1000-8000-00805f9b34fb",
                "00001801-0000-1000-8000-00805f9b34fb",
                "0000180a-0000-1000-8000-00805f9b34fb",
                "0000fd00-0000-1000-8000-00805f9b34fb",
                "0000ff90-0000-1000-8000-00805f9b34fb",
                "0000ffb0-0000-1000-8000-00805f9b34fb",
                "0000ffc0-0000-1000-8000-00805f9b34fb",
                "0000ffd0-0000-1000-8000-00805f9b34fb",
                "0000ffe0-0000-1000-8000-00805f9b34fb",
                "0000ffe5-0000-1000-8000-00805f9b34fb",
                "0000fff0-0000-1000-8000-00805f9b34fb",
            ],
            tx_power=0,
            rssi=-73,
        ),
        "cbtpwr_bms",
    ),
    (  # source BT monitor (https://github.com/patman15/BMS_BLE-HA/issues/176)
        generate_advertisement_data(
            local_name="140R000288",
            manufacturer_data={
                0: b"\xff\xff\xff\xff\x64\x00\xff\x00\x00\x00\x00\x00\x00\x00\x00\x00"
            },
            service_uuids=["0000fff0-0000-1000-8000-00805f9b34fb"],
            rssi=-82,
        ),
        "cbtpwr_bms",
    ),
    (  # source PCAP
        generate_advertisement_data(
            manufacturer_data={54976: b"\x3c\x4f\xac\x50\xff"},
        ),
        "tdt_bms",
    ),
    (  # source BTctl (https://github.com/patman15/BMS_BLE-HA/issues/52#issuecomment-2390048120)
        generate_advertisement_data(
            local_name="TBA-13500277",
            service_uuids=[
                "00001800-0000-1000-8000-00805f9b34fb",
                "00001801-0000-1000-8000-00805f9b34fb",
                "0000180a-0000-1000-8000-00805f9b34fb",
                "0000fff0-0000-1000-8000-00805f9b34fb",
            ],
            rssi=-72,
        ),
        "dpwrcore_bms",
    ),
    (  # source LOG
        generate_advertisement_data(
            local_name="SmartBat-B15051",
            service_uuids=["0000fff0-0000-1000-8000-00805f9b34fb"],
            tx_power=3,
            rssi=-66,
        ),
        "ogt_bms",
    ),
    (  # source PCAP
        generate_advertisement_data(
            local_name="R-24100BNN160-A00643",
            service_uuids=["0000ffe0-0000-1000-8000-00805f9b34fb"],
            manufacturer_data={22618: b"\xc8\x47\x80\x15\xd8\x34"},
        ),
        "redodo_bms",
    ),
    (  # source LOG (https://github.com/patman15/BMS_BLE-HA/issues/89)
        generate_advertisement_data(
            local_name="DL-46640102XXXX",
            manufacturer_data={25670: b"\x01\x02\t\xac"},
            service_uuids=["0000fff0-0000-1000-8000-00805f9b34fb"],
            tx_power=-127,
            rssi=-58,
        ),
        "daly_bms",
    ),
    (  # source LOG, proxy (https://github.com/patman15/BMS_BLE-HA/issues/160)
        generate_advertisement_data(
            local_name="DL-401710015C9B",
            manufacturer_data={770: b"\x16\x40\x17\x10\x01\x5c\x9b\x44\x4c"},
            rssi=-36,
        ),
        "daly_bms",
    ),
    (  # source BTctl (https://github.com/patman15/BMS_BLE-HA/issues/145)
        generate_advertisement_data(
            local_name="JHB-501812XXXXXX",
            manufacturer_data={260: b"\x01\x50\x18\x12\x01\xa3\xb3\x4a\x48\x42"},
            rssi=-46,
        ),
        "daly_bms",
    ),
    (  # source LOG (https://github.com/patman15/BMS_BLE-HA/issues/160#issuecomment-2629318416)
        generate_advertisement_data(
            local_name="Randomname",  # JHB-50181201A494
            manufacturer_data={260: b"\x01\x50\x18\x12\x01\xa4\x94JHB"},
            tx_power=-127,
            rssi=-36,
        ),
        "daly_bms",
    ),
    (  # source BTctl (https://github.com/patman15/BMS_BLE-HA/issues/174#issuecomment-2637936795)
        generate_advertisement_data(
            local_name="BT270-2",
            manufacturer_data={770: b"\x16\x40\x17\x12\x01\x11\x97\x44\x4c"},
            rssi=-60,
        ),
        "daly_bms",
    ),
    (  # source nRF (https://github.com/patman15/BMS_BLE-HA/issues/22#issuecomment-2198586195)
        generate_advertisement_data(  # Supervolt battery
            local_name="SX100P-B230201",
            service_uuids=["0000ff00-0000-1000-8000-00805f9b34fb"],
            manufacturer_data={31488: b"\x02\xff\xff\x7d"},
        ),
        "jbd_bms",
    ),
    (  # source LOG (https://github.com/patman15/BMS_BLE-HA/issues/144)
        generate_advertisement_data(  # ECO-WORTHY LiFePO4 12V 100Ah
            local_name="DP04S007L4S100A",
            manufacturer_data={6226: b"\x28\x37\xc2\xa5"},  # MAC address, wrong
            service_uuids=["0000ff00-0000-1000-8000-00805f9b34fb"],
            rssi=-57,
        ),
        "jbd_bms",
    ),
    (  # source PCAP, BTctl (https://github.com/patman15/BMS_BLE-HA/issues/134)
        generate_advertisement_data(  # ECO-WORTHY LiFePO4 12V 100Ah
            local_name="DP04S007L4S100A",
            service_uuids=["0000ff00-0000-1000-8000-00805f9b34fb"],
            manufacturer_data={8856: b"\x28\x37\xc2\xa5"},  # MAC address, wrong
            rssi=-53,
        ),
        "jbd_bms",
    ),
    (  # source bluetoothctl (https://github.com/patman15/BMS_BLE-HA/issues/141)
        generate_advertisement_data(  # https://liontron.com/download/german/LISMART1240LX.pdf
            service_uuids=["0000ff00-0000-1000-8000-00805f9b34fb"],
            manufacturer_data={15984: b"\x97\xd1\xc1\x8c"},  # MAC address, correct
            rssi=-53,
        ),
        "jbd_bms",
    ),
    (  # source bluetoothctl (https://github.com/patman15/BMS_BLE-HA/issues/174)
        generate_advertisement_data(  # LionTron XL19110253
            service_uuids=["0000ff00-0000-1000-8000-00805f9b34fb"],
            manufacturer_data={49572: b"\x38\x99\x15\x54"},  # MAC address, correct
            rssi=-53,
        ),
        "jbd_bms",
    ),
    (  # source bluetoothctl (https://github.com/patman15/BMS_BLE-HA/issues/174)
        generate_advertisement_data(  # LionTron LT40AH
            local_name="LT40AH",
            service_uuids=["0000ff00-0000-1000-8000-00805f9b34fb"],
            manufacturer_data={19011: b"\x1b\x38\xc1\xa4"},  # MAC address, wrong
            rssi=-53,
        ),
        "jbd_bms",
    ),
    (  # source LOG (https://github.com/patman15/BMS_BLE-HA/issues/134)
        # (https://github.com/patman15/BMS_BLE-HA/issues/157)
        generate_advertisement_data(  # ECO-WORTHY LiFePO4 12V 150Ah, DCHOUSE FW v6.6
            local_name="DP04S007L4S120A",
            manufacturer_data={42435: b"\x27\x37\xc2\xa5"},  # MAC address, wrong
            service_uuids=["0000ff00-0000-1000-8000-00805f9b34fb"],
            tx_power=-127,
            rssi=-49,
        ),
        "jbd_bms",
    ),
    (  # source LOG (https://github.com/patman15/BMS_BLE-HA/issues/160#issuecomment-2629318416)
        generate_advertisement_data(
            local_name="SP17S005P17S120A",
            manufacturer_data={34114: b"\34\37\xc2\xa5"},
            service_uuids=["0000ff00-0000-1000-8000-00805f9b34fb"],
            tx_power=-127,
            rssi=-31,
        ),
        "jbd_bms",
    ),
    (  # source LOG (https://github.com/patman15/BMS_BLE-HA/issues/173)
        generate_advertisement_data(  # Eleksol 12V300AH
            local_name="12300DE00013",
            manufacturer_data={44580: b"\x27\x37\xc2\xa5"},  # MAC address, wrong
            service_uuids=[
                "0000ff00-0000-1000-8000-00805f9b34fb",
            ],
            rssi=-60,
        ),
        "jbd_bms",
    ),
    (  # source BTctl (https://github.com/patman15/BMS_BLE-HA/issues/161)
        generate_advertisement_data(  # Felicity Solar LUX-Y-48300LG01
            local_name="F100011002424470238",
            rssi=-56,
        ),
        "felicity_bms",
    ),
    (  # source LOG, proxy (https://github.com/patman15/BMS_BLE-HA/issues/164#issue-2825586172)
        generate_advertisement_data(
            local_name="ECO-WORTHY 02_B8EF",
            manufacturer_data={
                49844: b"\xe0\xfa\xb8\xf0"
            },  # MAC address, correct, public
            service_uuids=[
                "00001800-0000-1000-8000-00805f9b34fb",
                "00001801-0000-1000-8000-00805f9b34fb",
                "0000fff0-0000-1000-8000-00805f9b34fb",
            ],
            rssi=-50,
        ),
        "ecoworthy_bms",
    ),
    (  # source BTctl (https://github.com/patman15/BMS_BLE-HA/issues/194)
        generate_advertisement_data(  # Topband
            local_name="ZM20210512010036�",
            manufacturer_data={0: b"\xfc\x45\xc3\xbc\xd6\xa8"},
            service_uuids=["0000ffe0-0000-1000-8000-00805f9b34fb"],
            rssi=-48,
        ),
        "ective_bms",
    ),
    (  # source advmon (https://github.com/patman15/BMS_BLE-HA/issues/197)
        generate_advertisement_data(  # Creabest
            local_name="100R0002E3",
            manufacturer_data={
                21330: b"\x21\x34\xba\x03\xec\x11\x09\x09\x01\x05\x00\x01\x00\x00"
            },
            service_uuids=["000003c1-0000-1000-8000-00805f9b34fb"],
            rssi=-76,
            tx_power=0,
        ),
        "cbtpwr_bms",
    ),
    (  # source pcap (https://github.com/patman15/BMS_BLE-HA/issues/168)
        generate_advertisement_data(
            local_name="SOK-24V1127",
            service_uuids=["0000fff0-0000-1000-8000-00805f9b34fb"],
            rssi=-94,
        ),
        "abc_bms",
    ),
    (  # source log (https://github.com/patman15/BMS_BLE-HA/issues/394)
        generate_advertisement_data(
            local_name="SOK-AA02120",
            service_uuids=[
                "00001800-0000-1000-8000-00805f9b34fb",
                "00001801-0000-1000-8000-00805f9b34fb",
                "0000180a-0000-1000-8000-00805f9b34fb",
                "0000180f-0000-1000-8000-00805f9b34fb",
                "0000ffe0-0000-1000-8000-00805f9b34fb",
                "0000fff0-0000-1000-8000-00805f9b34fb",
                "f000ffc0-0451-4000-b000-000000000000",
            ],
            rssi=-62,
        ),
        "abc_bms",
    ),
    (  # source advmon (https://github.com/patman15/BMS_BLE-HA/issues/204)
        generate_advertisement_data(  # 16S LiFePo 250A BMS
            local_name="DL-40160901534C",
            manufacturer_data={258: b"\x04"},
            rssi=-87,
        ),
        "daly_bms",
    ),
    (  # source pcap (https://github.com/patman15/BMS_BLE-HA/issues/186)
        generate_advertisement_data(  # Epoch, BMS: RoyPow SPB22-TI04
            local_name=" B12100A 220600016 ",
            service_uuids=[
                "0000ffe0-0000-1000-8000-00805f9b34fb",
                "0000ffe7-0000-1000-8000-00805f9b34fb",
            ],
            manufacturer_data={424: b"\x88\xa0\x12\x6c\x14\x39\x22\xb8"},
            rssi=-87,
        ),
        "roypow_bms",
    ),
    (  # source advmon (https://github.com/patman15/BMS_BLE-HA/issues/186)
        generate_advertisement_data(
            local_name="12-6C-14-39-28-1F",
            rssi=-50,
            manufacturer_data={2865: b"\x88\xa0\x12\x6c\x14\x39\x28\x1f"},
            service_uuids=[
                "0000ffe0-0000-1000-8000-00805f9b34fb",
                "0000fee7-0000-1000-8000-00805f9b34fb",
            ],
        ),
        "roypow_bms",
    ),
    (  # source advmon (https://github.com/patman15/BMS_BLE-HA/issues/186)
        generate_advertisement_data(
            local_name="C6-6C-15-08-A7-E9",
            rssi=-66,
            manufacturer_data={35579: b"\x88\xa0\xc6\x6c\x15\x08\xa7\xe9"},
            service_uuids=[
                "0000ffe0-0000-1000-8000-00805f9b34fb",
                "0000fee7-0000-1000-8000-00805f9b34fb",
            ],
        ),
        "roypow_bms",
    ),
    (  # source advmon (https://github.com/patman15/BMS_BLE-HA/issues/226)
        generate_advertisement_data(  # A4:C1:37:42:3E:D9
            local_name="AP21S002-L21S",
            rssi=-84,
            manufacturer_data={16089: b"\x42\x37\xc1\xa4"},  # MAC address, wrong
            service_uuids=[
                "0000ff00-0000-1000-8000-00805f9b34fb",
            ],
        ),
        "jbd_bms",
    ),
    (  # source advmon (https://github.com/patman15/BMS_BLE-HA/issues/231)
        generate_advertisement_data(
            local_name="CSY012405290042",
            rssi=-78,
            service_uuids=[
                "0000fff0-0000-1000-8000-00805f9b34fb",
            ],
        ),
        "seplos_bms",
    ),
    (  # source advmon (https://github.com/patman15/BMS_BLE-HA/issues/236)
        generate_advertisement_data(
            local_name="SBL-12330BLH1-242055",
            rssi=-84,
            manufacturer_data={123: b"\x02\xff\xff\x7d"},
            service_uuids=["0000ff00-0000-1000-8000-00805f9b34fb"],
        ),
        "jbd_bms",
    ),
    (  # source advmon (https://github.com/patman15/BMS_BLE-HA/issues/240)
        generate_advertisement_data(  # Creabest
            local_name="VB024000390",
            rssi=-73,
            manufacturer_data={16963: b"\x54\x5e\x02\x11\xf8\x2e\x0c\xa8\x89\x42"},
            service_uuids=[
                "0000fff0-0000-1000-8000-00805f9b34fb",
                "0000ffb0-0000-1000-8000-00805f9b34fb",
            ],
        ),
        "cbtpwr_vb_bms",
    ),
    (  # source advmon (https://github.com/patman15/BMS_BLE-HA/issues/236)
        generate_advertisement_data(
            local_name="162400552210210097",
            rssi=-35,
            manufacturer_data={49572: b"\x37\x55\x32\xf9"},  # MAC address, correct
            service_uuids=["0000ff00-0000-1000-8000-00805f9b34fb"],
        ),
        "jbd_bms",
    ),
    (  # source BTctl (https://github.com/patman15/BMS_BLE-HA/issues/242)
        generate_advertisement_data(
            local_name="PKT2201PB121000084",
            rssi=-46,
            manufacturer_data={30669: b"\xe4\x38\xc1\xa4"},  # MAC address, wrong
            service_uuids=["0000ff00-0000-1000-8000-00805f9b34fb"],
        ),
        "jbd_bms",
    ),
    (  # source advmon (https://github.com/patman15/BMS_BLE-HA/issues/241)
        generate_advertisement_data(
            local_name="V-12V200Ah-0215",
            rssi=-74,
        ),
        "ej_bms",
    ),
    (  # source BTctl (https://github.com/patman15/BMS_BLE-HA/issues/253)
        generate_advertisement_data(
            local_name="ECO-WORTHY 02_50DB",
            manufacturer_data={
                47912: b"\xed\x00\x50\xdc"
            },  # MAC address, correct, public
            rssi=-49,
        ),
        "ecoworthy_bms",
    ),
    (  # source advmon (https://github.com/patman15/BMS_BLE-HA/issues/247)
        generate_advertisement_data(
            local_name="BT-TH-66EDFC11",
            rssi=-65,
            manufacturer_data={39008: b"\x66\xed\xfc\x11"},  # MAC address correct
            service_uuids=["0000ffd0-0000-1000-8000-00805f9b34fb"],
        ),
        "renogy_bms",
    ),
    (  # source BTctl (https://github.com/patman15/BMS_BLE-HA/issues/264)
        generate_advertisement_data(
            local_name="gokwh battery",
            manufacturer_data={16666: b"\x29\x37\xc2\xa5"},  # MAC address, wrong
            service_uuids=["0000ff00-0000-1000-8000-00805f9b34fb"],
            rssi=-72,
        ),
        "jbd_bms",
    ),
    (  # source advmon (https://github.com/patman15/BMS_BLE-HA/issues/276)
        generate_advertisement_data(
            local_name="NWJ20221223020126\f",  # can be renamed!
            manufacturer_data={
                65535: b"\x30\x55\x44\x37\x92\xf2"
            },  # value: MAC address
            service_uuids=[
                "00001800-0000-1000-8000-00805f9b34fb",
                "00001801-0000-1000-8000-00805f9b34fb",
                "0000ffe0-0000-1000-8000-00805f9b34fb",
                "f000ffc0-0451-4000-b000-000000000000",
            ],
            rssi=-127,
        ),
        "ective_bms",
    ),
    (  # source advmon (https://github.com/patman15/BMS_BLE-HA/issues/280)
        generate_advertisement_data(
            local_name="P-24050BNNA70-A01152",
            manufacturer_data={22618: b"\xc8\x47\x80\x18\xbc\x81"},
            service_uuids=["0000ffe0-0000-1000-8000-00805f9b34fb"],
            rssi=-57,
        ),
        "redodo_bms",
    ),
    (  # source advmon (https://github.com/patman15/BMS_BLE-HA/issues/286)
        generate_advertisement_data(
            local_name="ECO-WORTHY 0B_5AD4",
            manufacturer_data={
                57570: b"\x5a\x78\x3c\x31"
            },  # MAC address, correct, private
            service_uuids=["0000fff0-0000-1000-8000-00805f9b34fb"],
            rssi=-86,
        ),
        "ecoworthy_bms",
    ),
    (  # source advmon (https://github.com/patman15/BMS_BLE-HA/issues/284)
        generate_advertisement_data(
            local_name="ECO-LFP48100-3U-8EC7",
            manufacturer_data={
                49834: b"\x37\x01\x8e\xc7\x00\x01\x4c\x03"
            },  # MAC address correct
            service_uuids=["0000ff00-0000-1000-8000-00805f9b34fb"],
            rssi=-70,
        ),
        "jbd_bms",
    ),
    (  # source proxy LOG (https://github.com/patman15/BMS_BLE-HA/issues/295)
        generate_advertisement_data(
            local_name="ECO-WORTHY 02_3DDF",
            manufacturer_data={
                15996: b"\x82\x1c\x3d\xe0"
            },  # MAC address, correct, public
            rssi=-49,
        ),
        "ecoworthy_bms",
    ),
    (  # source advmon (https://github.com/patman15/BMS_BLE-HA/issues/301)
        generate_advertisement_data(  # PowerQueen
            local_name="PQ-24100B-A00292",
            rssi=-65,
            manufacturer_data={22618: b"\xc8\x47\x80\x10\xb7\x9a"},
            service_uuids=["0000ffe0-0000-1000-8000-00805f9b34fb"],
        ),
        "redodo_bms",
    ),
    (  # source advmon (https://github.com/patman15/BMS_BLE-HA/issues/302)
        generate_advertisement_data(
            local_name="OGR-48100-123456789",
            manufacturer_data={13880: b"\x13\x01\x4e\x9a"},
            service_uuids=[
                "0000ff00-0000-1000-8000-00805f9b34fb",
                "00000001-0000-1000-8000-00805f9b34fb",
            ],
            rssi=-47,
        ),
        "jbd_bms",
    ),
    (  # source advmon (https://github.com/patman15/BMS_BLE-HA/issues/314)
        generate_advertisement_data(
            local_name="SV12V150224041",
            manufacturer_data={33384: b"\x01\x02\x00\x07\xa0\x30\xf7"},
            rssi=-39,
        ),
        "ej_bms",
    ),
    (  # source advmon (https://github.com/patman15/BMS_BLE-HA/issues/309)
        generate_advertisement_data(
            local_name="JBD-SP16S020-L8S",
            manufacturer_data={13880: b"\x13\x01\x4e\x9a"},
            service_uuids=[
                "00001800-0000-1000-8000-00805f9b34fb",
                "00001801-0000-1000-8000-00805f9b34fb",
                "0000180a-0000-1000-8000-00805f9b34fb",
                "0000ff00-0000-1000-8000-00805f9b34fb",
                "00010203-0405-0607-0809-0a0b0c0d1912",
            ],
            rssi=-81,
        ),
        "jbd_bms",
    ),
    (  # source advmon (https://github.com/patman15/BMS_BLE-HA/issues/291)
        generate_advertisement_data(
            local_name="GW-24Srenamed1",
            rssi=-88,
            manufacturer_data={34952: b"\x88\x88\xbf\x95\x01\x11\x36\x38"},
            service_uuids=[
                "0000ffe0-0000-1000-8000-00805f9b34fb",
                "0000fee7-0000-1000-8000-00805f9b34fb",
            ],
        ),
        "neey_bms",
    ),
    (  # source advmon (https://github.com/patman15/BMS_BLE-HA/issues/291)
        generate_advertisement_data(
            local_name="GW-24Srenamed2",
            rssi=-88,
            service_uuids=[
                "0000ffe0-0000-1000-8000-00805f9b34fb",
                "0000fee7-0000-1000-8000-00805f9b34fb",
            ],
        ),
        "neey_bms",
    ),
    (  # source advmon (https://github.com/patman15/BMS_BLE-HA/issues/291)
        generate_advertisement_data(
            local_name="GW-24Srenamed3",
            rssi=-73,
            manufacturer_data={
                55769: b"\x88\xa0\x2b\x80\x03\xf2\xfc\x9b"
            },  # MAC address
            service_uuids=[
                "0000ffe0-0000-1000-8000-00805f9b34fb",
                "0000fee7-0000-1000-8000-00805f9b34fb",
            ],
        ),
        "neey_bms",
    ),
    (  # proxy LOG (https://github.com/patman15/BMS_BLE-HA/issues/85)
        generate_advertisement_data(  # Bulltron battery
            local_name="DL-FB4C2E0000000",  # MAC address (Bouffalo Lab)
            manufacturer_data={771: " \x00\xb4\xc2\xe0\x00\x00\x00\x44\x4c\x00"},
            service_uuids=[],
            rssi=-81,
        ),
        "daly_bms",
    ),
    (  # source advmon (https://github.com/patman15/BMS_BLE-HA/issues/326)
        generate_advertisement_data(
            local_name="DCHOUSE 01_4F9F",
            rssi=-68,
            manufacturer_data={57570: b"\x5a\x72\xa7\x45"},  # MAC address correct
            service_uuids=["0000fff0-0000-1000-8000-00805f9b34fb"],
        ),
        "ecoworthy_bms",
    ),
    (  # source advmon (https://github.com/patman15/BMS_BLE-HA/issues/329)
        generate_advertisement_data(
            local_name="DWCK00309J-029",  # Vatrer battery
            manufacturer_data={49148: b"\x34\x37\xc1\xa4"},  # MAC address, wrong
            service_uuids=["0000ff00-0000-1000-8000-00805f9b34fb"],
            rssi=-46,
        ),
        "jbd_bms",
    ),
    (  # source advmon (https://github.com/patman15/BMS_BLE-HA/issues/346)
        generate_advertisement_data(
            local_name="LT-12100BG-A06359",
            manufacturer_data={22618: b"\x36\x34\x24\x62\xa2\x6b"},
            service_uuids=["0000ffe0-0000-1000-8000-00805f9b34fb"],
            rssi=-87,
        ),
        "ej_bms",
    ),
    (  # source advmon (https://github.com/patman15/BMS_BLE-HA/issues/358)
        generate_advertisement_data(
            local_name="libattU12E9",
            manufacturer_data={21320: b"8428089d12e96400"},
            service_uuids=[
                "00001800-0000-1000-8000-00805f9b34fb",
                "00001801-0000-1000-8000-00805f9b34fb",
                "6e400001-b5a3-f393-e0a9-e50e24dcca9e",
            ],
            rssi=-62,
        ),
        "ej_bms",
    ),
    (  # source advmon (https://github.com/patman15/BMS_BLE-HA/issues/346)
        generate_advertisement_data(
            local_name="xiaoxiang BMS",
            manufacturer_data={11313: b"\x20\x37\xc1\xa4"},  # MAC address, wrong
            service_uuids=["0000ff00-0000-1000-8000-00805f9b34fb"],
            rssi=-43,
        ),
        "jbd_bms",
    ),
    (  # source advmon (https://github.com/patman15/BMS_BLE-HA/issues/370)
        generate_advertisement_data(
            local_name="L-12100BNNA70-A09683",
            rssi=-46,
            manufacturer_data={22618: b"\xc8\x47\x80\x15\xde\x04"},
            service_uuids=["0000ffe0-0000-1000-8000-00805f9b34fb"],
        ),
        "redodo_bms",
    ),
    (  # source advmon (https://github.com/patman15/BMS_BLE-HA/issues/367)
        generate_advertisement_data(
            local_name="RO-24100B-A00162",
            rssi=-45,
            manufacturer_data={22618: b"\xc8\x47\x80\x12\xd5\xe7"},
            service_uuids=["0000ffe0-0000-1000-8000-00805f9b34fb"],
        ),
        "redodo_bms",
    ),
<<<<<<< HEAD
    (  # source LOG (https://github.com/patman15/BMS_BLE-HA/issues/337)
        generate_advertisement_data(
            local_name="EpochGC2-0184",
            rssi=-83,
            manufacturer_data={65535: b"\x30\x55\x44\x38\xc1\x6c"},  # MAC address
            service_data={"00003333-0000-1000-8000-00805f9b34fb": b"456"},
            service_uuids=["0000ffe0-0000-1000-8000-00805f9b34fb"],
        ),
        "epoch_pro_bms",
=======
    (  # source advmon (https://github.com/patman15/BMS_BLE-HA/issues/390)
        generate_advertisement_data(
            local_name="RNGRBP1228000830",
            rssi=-44,
            manufacturer_data={57676: b"\x74\x57\x94\x7b"},  # MAC address, correct
        ),
        "renogy_pro_bms",
>>>>>>> d847ec33
    ),
    (  # source advmon (https://github.com/patman15/BMS_BLE-HA/issues/360)
        generate_advertisement_data(
            local_name="LT-51230BGC-A00229",
            rssi=-64,
            manufacturer_data={22618: b"\xc8\x47\x80\x12\xd6\x4e"},  # MAC address
            service_uuids=["0000ffe0-0000-1000-8000-00805f9b34fb"],
        ),
        "redodo_bms",
    ),
    (  # source advmon (https://github.com/patman15/BMS_BLE-HA/issues/386)
        generate_advertisement_data(
            local_name="ECO-WORTHY 0B_198D",
            manufacturer_data={
                59362: b"\x79\x8e\x37\x3d"
            },  # MAC address, correct, private
            service_uuids=["0000fff0-0000-1000-8000-00805f9b34fb"],
            rssi=-50,
        ),
        "ecoworthy_bms",
    ),
    (  # source advmon (https://github.com/patman15/BMS_BLE-HA/issues/406)
        generate_advertisement_data(
            local_name="AL12-100-4S-B01",
            manufacturer_data={36783: b"\x30\x37\xc1\xa4"},  # MAC address, wrong
            service_uuids=["0000ff00-0000-1000-8000-00805f9b34fb"],
            rssi=-63,
        ),
        "jbd_bms",
    ),
    (  # source advmon (https://github.com/patman15/BMS_BLE-HA/issues/406)
        generate_advertisement_data(
            local_name="AL12-100-4S-B02",
            manufacturer_data={21516: b"\x50\x37\xc1\xa4"},  # MAC address, wrong
            service_uuids=["0000ff00-0000-1000-8000-00805f9b34fb"],
            rssi=-62,
        ),
        "jbd_bms",
    ),
    (  # source advmon (https://github.com/patman15/BMS_BLE-HA/issues/402)
        generate_advertisement_data(
            local_name="LT-12100BG-A07700",  # -A07248
            manufacturer_data={22618: b"\xc8\x47\x80\x12\xb3\xb8"},
            service_uuids=["0000ffe0-0000-1000-8000-00805f9b34fb"],
            rssi=-87,
        ),
        "redodo_bms",
    ),
]<|MERGE_RESOLUTION|>--- conflicted
+++ resolved
@@ -809,7 +809,6 @@
         ),
         "redodo_bms",
     ),
-<<<<<<< HEAD
     (  # source LOG (https://github.com/patman15/BMS_BLE-HA/issues/337)
         generate_advertisement_data(
             local_name="EpochGC2-0184",
@@ -819,7 +818,7 @@
             service_uuids=["0000ffe0-0000-1000-8000-00805f9b34fb"],
         ),
         "epoch_pro_bms",
-=======
+    ),
     (  # source advmon (https://github.com/patman15/BMS_BLE-HA/issues/390)
         generate_advertisement_data(
             local_name="RNGRBP1228000830",
@@ -827,7 +826,6 @@
             manufacturer_data={57676: b"\x74\x57\x94\x7b"},  # MAC address, correct
         ),
         "renogy_pro_bms",
->>>>>>> d847ec33
     ),
     (  # source advmon (https://github.com/patman15/BMS_BLE-HA/issues/360)
         generate_advertisement_data(
