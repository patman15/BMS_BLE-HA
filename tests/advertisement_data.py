"""Test data for BLE Battery Management System integration config flow."""

from typing import Final

from .bluetooth import AdvertisementData, generate_advertisement_data

ADVERTISEMENTS: Final[list[tuple[AdvertisementData, str]]] = [
    (  # source LOG
        generate_advertisement_data(
            local_name="NWJ20221223010330\x11",
            manufacturer_data={65535: b"0UD7\xa2\xd2"},
            service_uuids=["0000ffe0-0000-1000-8000-00805f9b34fb"],
            rssi=-56,
        ),
        "ective_bms",
    ),
    (  # source LOG
        generate_advertisement_data(
            local_name="NWJ20221223010388\x11",
            manufacturer_data={65535: b"0UD7b\xec"},
            service_uuids=["0000ffe0-0000-1000-8000-00805f9b34fb"],
            rssi=-47,
        ),
        "ective_bms",
    ),
    (  # nRF Connect (https://github.com/patman15/BMS_BLE-HA/issues/82#issuecomment-2498299433)
        generate_advertisement_data(
            local_name="$PFLAC,R,RADIOID\x0d\x0a",
            manufacturer_data={65535: b"\x10\x55\x44\x33\xe8\xb4"},
            service_uuids=["0000ffe0-0000-1000-8000-00805f9b34fb"],
            rssi=-47,
        ),
        "ective_bms",
    ),
    (  # BTctl (https://github.com/patman15/BMS_BLE-HA/issues/137)
        generate_advertisement_data(
            local_name="NWJ20200720020539",
            manufacturer_data={0: b"\x34\x14\xb5\x9d\x78\xe7\x4c"},
            service_uuids=["0000ffe0-0000-1000-8000-00805f9b34fb"],
        ),
        "ective_bms",
    ),
    (
        generate_advertisement_data(
            local_name="BatteryOben-00",
            manufacturer_data={2917: b"\x88\xa0\xc8G\x80\x0f\xd5\xc5"},
            service_uuids=["0000ffe0-0000-1000-8000-00805f9b34fb"],
            tx_power=-127,
            rssi=-83,
        ),
        "jikong_bms",
    ),
    (  # source LOG
        generate_advertisement_data(
            local_name="BatterieUnten-01",
            manufacturer_data={2917: b"\x88\xa0\xc8G\x80\r\x08k"},
            service_uuids=["0000ffe0-0000-1000-8000-00805f9b34fb"],
            tx_power=-127,
            rssi=-68,
        ),
        "jikong_bms",
    ),
    (  # source LOG
        generate_advertisement_data(
            local_name="JK_B2A8S20P",
            manufacturer_data={2917: b"\x88\xa0\xc8G\x80\x14\x88\xb7"},
            service_uuids=[
                "00001800-0000-1000-8000-00805f9b34fb",
                "00001801-0000-1000-8000-00805f9b34fb",
                "0000180a-0000-1000-8000-00805f9b34fb",
                "0000180f-0000-1000-8000-00805f9b34fb",
                "0000fee7-0000-1000-8000-00805f9b34fb",
                "0000ffe0-0000-1000-8000-00805f9b34fb",
                "f000ffc0-0451-4000-b000-000000000000",
            ],
            rssi=-67,
        ),
        "jikong_bms",
    ),
    (  # source LOG
        generate_advertisement_data(
            local_name="SP05B2312190075       ",
            service_uuids=["0000fff0-0000-1000-8000-00805f9b34fb"],
            tx_power=-127,
            rssi=-76,
        ),
        "seplos_bms",
    ),
    (  # source BTctl (https://github.com/patman15/BMS_BLE-HA/issues/142)
        generate_advertisement_data(
            local_name="SP51B2407270006       ",
            service_uuids=[
                "00001800-0000-1000-8000-00805f9b34fb",
                "00001801-0000-1000-8000-00805f9b34fb",
                "0000fff0-0000-1000-8000-00805f9b34fb",
                "02f00000-0000-0000-8000-00000000fe00",
            ],
            rssi=-46,
        ),
        "seplos_bms",
    ),
    (  # source LOG
        generate_advertisement_data(
            local_name="SP66B2404270002       ",
            service_uuids=["0000fff0-0000-1000-8000-00805f9b34fb"],
            rssi=-81,
        ),
        "seplos_bms",
    ),
    (  # advmon (https://github.com/patman15/BMS_BLE-HA/issues/214)
        generate_advertisement_data(
            local_name="SP47B-A2410230006",
            service_uuids=["0000fff0-0000-1000-8000-00805f9b34fb"],
            rssi=-81,
        ),
        "seplos_bms",
    ),
    (
        generate_advertisement_data(
            local_name="BP02",
            service_uuids=["0000ff00-0000-1000-8000-00805f9b34fb"],
            rssi=-81,
        ),
        "seplos_v2_bms",
    ),
    (  # source advmon (https://github.com/patman15/BMS_BLE-HA/issues/418)
        generate_advertisement_data(
            local_name="BP21",
            service_uuids=["0000ff00-0000-1000-8000-00805f9b34fb"],
            rssi=-62,
        ),
        "seplos_v2_bms",
    ),
    (  # source advmon (https://github.com/patman15/BMS_BLE-HA/issues/418)
        generate_advertisement_data(
            local_name="BP00",
            service_uuids=[
                "00001800-0000-1000-8000-00805f9b34fb",
                "00001801-0000-1000-8000-00805f9b34fb",
                "0000ff00-0000-1000-8000-00805f9b34fb",
            ],
            rssi=-62,
        ),
        "seplos_v2_bms",
    ),
    (  # source LOG
        generate_advertisement_data(
            local_name="LT-12V-1544",
            manufacturer_data={33384: b"\x01\x02\x00\x07\x81\xb5N"},
            tx_power=-127,
            rssi=-71,
        ),
        "ej_bms",
    ),
    (  # proxy LOG (https://github.com/patman15/BMS_BLE-HA/issues/187)
        generate_advertisement_data(
            local_name="L-12V100AH-0902",
            tx_power=5,
            rssi=-87,
        ),
        "ej_bms",
    ),
    (  # proxy LOG (https://github.com/patman15/BMS_BLE-HA/issues/187)
        generate_advertisement_data(
            local_name="LT-12V-0002\r\n",
            tx_power=5,
            rssi=-94,
        ),
        "ej_bms",
    ),
    (  # source advmon (https://github.com/patman15/BMS_BLE-HA/issues/350)
        generate_advertisement_data(
            local_name="LT-24100B-A00249",
            manufacturer_data={22618: "\xc8\x47\x80\x0b\xb6\x54"},
            rssi=-55,
        ),
        "ej_bms",
    ),
    (  # source LOG, https://github.com/patman15/BMS_BLE-HA/issues/59
        generate_advertisement_data(
            local_name="170R000121",
            manufacturer_data={
                21330: b"!4\xba\x03\xec\x11\x0c\xb4\x01\x05\x00\x01\x00\x00"
            },
            service_uuids=[
                "00001800-0000-1000-8000-00805f9b34fb",
                "00001801-0000-1000-8000-00805f9b34fb",
                "0000180a-0000-1000-8000-00805f9b34fb",
                "0000fd00-0000-1000-8000-00805f9b34fb",
                "0000ff90-0000-1000-8000-00805f9b34fb",
                "0000ffb0-0000-1000-8000-00805f9b34fb",
                "0000ffc0-0000-1000-8000-00805f9b34fb",
                "0000ffd0-0000-1000-8000-00805f9b34fb",
                "0000ffe0-0000-1000-8000-00805f9b34fb",
                "0000ffe5-0000-1000-8000-00805f9b34fb",
                "0000fff0-0000-1000-8000-00805f9b34fb",
            ],
            tx_power=0,
            rssi=-75,
        ),
        "cbtpwr_bms",
    ),
    (  # source LOG
        generate_advertisement_data(
            local_name="170R000086",
            manufacturer_data={
                21330: b"!4\xba\x03\xec\x11\x0c\xf8\x01\x05\x00\x01\x00\x00"
            },
            service_uuids=[
                "00001800-0000-1000-8000-00805f9b34fb",
                "00001801-0000-1000-8000-00805f9b34fb",
                "0000180a-0000-1000-8000-00805f9b34fb",
                "0000fd00-0000-1000-8000-00805f9b34fb",
                "0000ff90-0000-1000-8000-00805f9b34fb",
                "0000ffb0-0000-1000-8000-00805f9b34fb",
                "0000ffc0-0000-1000-8000-00805f9b34fb",
                "0000ffd0-0000-1000-8000-00805f9b34fb",
                "0000ffe0-0000-1000-8000-00805f9b34fb",
                "0000ffe5-0000-1000-8000-00805f9b34fb",
                "0000fff0-0000-1000-8000-00805f9b34fb",
            ],
            tx_power=0,
            rssi=-73,
        ),
        "cbtpwr_bms",
    ),
    (  # source BT monitor (https://github.com/patman15/BMS_BLE-HA/issues/176)
        generate_advertisement_data(
            local_name="140R000288",
            manufacturer_data={
                0: b"\xff\xff\xff\xff\x64\x00\xff\x00\x00\x00\x00\x00\x00\x00\x00\x00"
            },
            service_uuids=["0000fff0-0000-1000-8000-00805f9b34fb"],
            rssi=-82,
        ),
        "cbtpwr_bms",
    ),
    (  # source PCAP
        generate_advertisement_data(
            manufacturer_data={54976: b"\x3c\x4f\xac\x50\xff"},
        ),
        "tdt_bms",
    ),
    (  # source BTctl (https://github.com/patman15/BMS_BLE-HA/issues/52#issuecomment-2390048120)
        generate_advertisement_data(
            local_name="TBA-13500277",
            service_uuids=[
                "00001800-0000-1000-8000-00805f9b34fb",
                "00001801-0000-1000-8000-00805f9b34fb",
                "0000180a-0000-1000-8000-00805f9b34fb",
                "0000fff0-0000-1000-8000-00805f9b34fb",
            ],
            rssi=-72,
        ),
        "dpwrcore_bms",
    ),
    (  # source LOG
        generate_advertisement_data(
            local_name="SmartBat-B15051",
            service_uuids=["0000fff0-0000-1000-8000-00805f9b34fb"],
            tx_power=3,
            rssi=-66,
        ),
        "ogt_bms",
    ),
    (  # Pro BMS test advertisement
        generate_advertisement_data(
            local_name="Pro BMS",
            service_uuids=["0000fff0-0000-1000-8000-00805f9b34fb"],
            rssi=-60,
        ),
        "pro_bms",
    ),
    (  # source PCAP
        generate_advertisement_data(
            local_name="R-24100BNN160-A00643",
            service_uuids=["0000ffe0-0000-1000-8000-00805f9b34fb"],
            manufacturer_data={22618: b"\xc8\x47\x80\x15\xd8\x34"},
        ),
        "redodo_bms",
    ),
    (  # source LOG (https://github.com/patman15/BMS_BLE-HA/issues/89)
        generate_advertisement_data(
            local_name="DL-46640102XXXX",
            manufacturer_data={25670: b"\x01\x02\t\xac"},
            service_uuids=["0000fff0-0000-1000-8000-00805f9b34fb"],
            tx_power=-127,
            rssi=-58,
        ),
        "daly_bms",
    ),
    (  # source LOG, proxy (https://github.com/patman15/BMS_BLE-HA/issues/160)
        generate_advertisement_data(
            local_name="DL-401710015C9B",
            manufacturer_data={770: b"\x16\x40\x17\x10\x01\x5c\x9b\x44\x4c"},
            rssi=-36,
        ),
        "daly_bms",
    ),
    (  # source BTctl (https://github.com/patman15/BMS_BLE-HA/issues/145)
        generate_advertisement_data(
            local_name="JHB-501812XXXXXX",
            manufacturer_data={260: b"\x01\x50\x18\x12\x01\xa3\xb3\x4a\x48\x42"},
            rssi=-46,
        ),
        "daly_bms",
    ),
    (  # source LOG (https://github.com/patman15/BMS_BLE-HA/issues/160#issuecomment-2629318416)
        generate_advertisement_data(
            local_name="Randomname",  # JHB-50181201A494
            manufacturer_data={260: b"\x01\x50\x18\x12\x01\xa4\x94JHB"},
            tx_power=-127,
            rssi=-36,
        ),
        "daly_bms",
    ),
    (  # source BTctl (https://github.com/patman15/BMS_BLE-HA/issues/174#issuecomment-2637936795)
        generate_advertisement_data(
            local_name="BT270-2",
            manufacturer_data={770: b"\x16\x40\x17\x12\x01\x11\x97\x44\x4c"},
            rssi=-60,
        ),
        "daly_bms",
    ),
    (  # source nRF (https://github.com/patman15/BMS_BLE-HA/issues/22#issuecomment-2198586195)
        generate_advertisement_data(  # Supervolt battery
            local_name="SX100P-B230201",
            service_uuids=["0000ff00-0000-1000-8000-00805f9b34fb"],
            manufacturer_data={31488: b"\x02\xff\xff\x7d"},
        ),
        "jbd_bms",
    ),
    (  # source LOG (https://github.com/patman15/BMS_BLE-HA/issues/144)
        generate_advertisement_data(  # ECO-WORTHY LiFePO4 12V 100Ah
            local_name="DP04S007L4S100A",
            manufacturer_data={6226: b"\x28\x37\xc2\xa5"},  # MAC address, wrong
            service_uuids=["0000ff00-0000-1000-8000-00805f9b34fb"],
            rssi=-57,
        ),
        "jbd_bms",
    ),
    (  # source PCAP, BTctl (https://github.com/patman15/BMS_BLE-HA/issues/134)
        generate_advertisement_data(  # ECO-WORTHY LiFePO4 12V 100Ah
            local_name="DP04S007L4S100A",
            service_uuids=["0000ff00-0000-1000-8000-00805f9b34fb"],
            manufacturer_data={8856: b"\x28\x37\xc2\xa5"},  # MAC address, wrong
            rssi=-53,
        ),
        "jbd_bms",
    ),
    (  # source bluetoothctl (https://github.com/patman15/BMS_BLE-HA/issues/141)
        generate_advertisement_data(  # https://liontron.com/download/german/LISMART1240LX.pdf
            service_uuids=["0000ff00-0000-1000-8000-00805f9b34fb"],
            manufacturer_data={15984: b"\x97\xd1\xc1\x8c"},  # MAC address, correct
            rssi=-53,
        ),
        "jbd_bms",
    ),
    (  # source bluetoothctl (https://github.com/patman15/BMS_BLE-HA/issues/174)
        generate_advertisement_data(  # LionTron XL19110253
            service_uuids=["0000ff00-0000-1000-8000-00805f9b34fb"],
            manufacturer_data={49572: b"\x38\x99\x15\x54"},  # MAC address, correct
            rssi=-53,
        ),
        "jbd_bms",
    ),
    (  # source bluetoothctl (https://github.com/patman15/BMS_BLE-HA/issues/174)
        generate_advertisement_data(  # LionTron LT40AH
            local_name="LT40AH",
            service_uuids=["0000ff00-0000-1000-8000-00805f9b34fb"],
            manufacturer_data={19011: b"\x1b\x38\xc1\xa4"},  # MAC address, wrong
            rssi=-53,
        ),
        "jbd_bms",
    ),
    (  # source LOG (https://github.com/patman15/BMS_BLE-HA/issues/134)
        # (https://github.com/patman15/BMS_BLE-HA/issues/157)
        generate_advertisement_data(  # ECO-WORTHY LiFePO4 12V 150Ah, DCHOUSE FW v6.6
            local_name="DP04S007L4S120A",
            manufacturer_data={42435: b"\x27\x37\xc2\xa5"},  # MAC address, wrong
            service_uuids=["0000ff00-0000-1000-8000-00805f9b34fb"],
            tx_power=-127,
            rssi=-49,
        ),
        "jbd_bms",
    ),
    (  # source LOG (https://github.com/patman15/BMS_BLE-HA/issues/160#issuecomment-2629318416)
        generate_advertisement_data(
            local_name="SP17S005P17S120A",
            manufacturer_data={34114: b"\34\37\xc2\xa5"},
            service_uuids=["0000ff00-0000-1000-8000-00805f9b34fb"],
            tx_power=-127,
            rssi=-31,
        ),
        "jbd_bms",
    ),
    (  # source LOG (https://github.com/patman15/BMS_BLE-HA/issues/173)
        generate_advertisement_data(  # Eleksol 12V300AH
            local_name="12300DE00013",
            manufacturer_data={44580: b"\x27\x37\xc2\xa5"},  # MAC address, wrong
            service_uuids=[
                "0000ff00-0000-1000-8000-00805f9b34fb",
            ],
            rssi=-60,
        ),
        "jbd_bms",
    ),
    (  # source BTctl (https://github.com/patman15/BMS_BLE-HA/issues/161)
        generate_advertisement_data(  # Felicity Solar LUX-Y-48300LG01
            local_name="F100011002424470238",
            rssi=-56,
        ),
        "felicity_bms",
    ),
    (  # source LOG, proxy (https://github.com/patman15/BMS_BLE-HA/issues/164#issue-2825586172)
        generate_advertisement_data(
            local_name="ECO-WORTHY 02_B8EF",
            manufacturer_data={
                49844: b"\xe0\xfa\xb8\xf0"
            },  # MAC address, correct, public
            service_uuids=[
                "00001800-0000-1000-8000-00805f9b34fb",
                "00001801-0000-1000-8000-00805f9b34fb",
                "0000fff0-0000-1000-8000-00805f9b34fb",
            ],
            rssi=-50,
        ),
        "ecoworthy_bms",
    ),
    (  # source BTctl (https://github.com/patman15/BMS_BLE-HA/issues/194)
        generate_advertisement_data(  # Topband
            local_name="ZM20210512010036�",
            manufacturer_data={0: b"\xfc\x45\xc3\xbc\xd6\xa8"},
            service_uuids=["0000ffe0-0000-1000-8000-00805f9b34fb"],
            rssi=-48,
        ),
        "ective_bms",
    ),
    (  # source advmon (https://github.com/patman15/BMS_BLE-HA/issues/197)
        generate_advertisement_data(  # Creabest
            local_name="100R0002E3",
            manufacturer_data={
                21330: b"\x21\x34\xba\x03\xec\x11\x09\x09\x01\x05\x00\x01\x00\x00"
            },
            service_uuids=["000003c1-0000-1000-8000-00805f9b34fb"],
            rssi=-76,
            tx_power=0,
        ),
        "cbtpwr_bms",
    ),
    (  # source pcap (https://github.com/patman15/BMS_BLE-HA/issues/168)
        generate_advertisement_data(
            local_name="SOK-24V1127",
            service_uuids=["0000fff0-0000-1000-8000-00805f9b34fb"],
            rssi=-94,
        ),
        "abc_bms",
    ),
    (  # source log (https://github.com/patman15/BMS_BLE-HA/issues/394)
        generate_advertisement_data(
            local_name="SOK-AA02120",
            service_uuids=[
                "00001800-0000-1000-8000-00805f9b34fb",
                "00001801-0000-1000-8000-00805f9b34fb",
                "0000180a-0000-1000-8000-00805f9b34fb",
                "0000180f-0000-1000-8000-00805f9b34fb",
                "0000ffe0-0000-1000-8000-00805f9b34fb",
                "0000fff0-0000-1000-8000-00805f9b34fb",
                "f000ffc0-0451-4000-b000-000000000000",
            ],
            rssi=-62,
        ),
        "abc_bms",
    ),
    (  # source advmon (https://github.com/patman15/BMS_BLE-HA/issues/204)
        generate_advertisement_data(  # 16S LiFePo 250A BMS
            local_name="DL-40160901534C",
            manufacturer_data={258: b"\x04"},
            rssi=-87,
        ),
        "daly_bms",
    ),
    (  # source pcap (https://github.com/patman15/BMS_BLE-HA/issues/186)
        generate_advertisement_data(  # Epoch, BMS: RoyPow SPB22-TI04
            local_name=" B12100A 220600016 ",
            service_uuids=[
                "0000ffe0-0000-1000-8000-00805f9b34fb",
                "0000ffe7-0000-1000-8000-00805f9b34fb",
            ],
            manufacturer_data={424: b"\x88\xa0\x12\x6c\x14\x39\x22\xb8"},
            rssi=-87,
        ),
        "roypow_bms",
    ),
    (  # source advmon (https://github.com/patman15/BMS_BLE-HA/issues/186)
        generate_advertisement_data(
            local_name="12-6C-14-39-28-1F",
            rssi=-50,
            manufacturer_data={2865: b"\x88\xa0\x12\x6c\x14\x39\x28\x1f"},
            service_uuids=[
                "0000ffe0-0000-1000-8000-00805f9b34fb",
                "0000fee7-0000-1000-8000-00805f9b34fb",
            ],
        ),
        "roypow_bms",
    ),
    (  # source advmon (https://github.com/patman15/BMS_BLE-HA/issues/186)
        generate_advertisement_data(
            local_name="C6-6C-15-08-A7-E9",
            rssi=-66,
            manufacturer_data={35579: b"\x88\xa0\xc6\x6c\x15\x08\xa7\xe9"},
            service_uuids=[
                "0000ffe0-0000-1000-8000-00805f9b34fb",
                "0000fee7-0000-1000-8000-00805f9b34fb",
            ],
        ),
        "roypow_bms",
    ),
    (  # source advmon (https://github.com/patman15/BMS_BLE-HA/issues/226)
        generate_advertisement_data(  # A4:C1:37:42:3E:D9
            local_name="AP21S002-L21S",
            rssi=-84,
            manufacturer_data={16089: b"\x42\x37\xc1\xa4"},  # MAC address, wrong
            service_uuids=[
                "0000ff00-0000-1000-8000-00805f9b34fb",
            ],
        ),
        "jbd_bms",
    ),
    (  # source advmon (https://github.com/patman15/BMS_BLE-HA/issues/231)
        generate_advertisement_data(
            local_name="CSY012405290042",
            rssi=-78,
            service_uuids=[
                "0000fff0-0000-1000-8000-00805f9b34fb",
            ],
        ),
        "seplos_bms",
    ),
    (  # source advmon (https://github.com/patman15/BMS_BLE-HA/issues/236)
        generate_advertisement_data(
            local_name="SBL-12330BLH1-242055",
            rssi=-84,
            manufacturer_data={123: b"\x02\xff\xff\x7d"},
            service_uuids=["0000ff00-0000-1000-8000-00805f9b34fb"],
        ),
        "jbd_bms",
    ),
    (  # source advmon (https://github.com/patman15/BMS_BLE-HA/issues/240)
        generate_advertisement_data(  # Creabest
            local_name="VB024000390",
            rssi=-73,
            manufacturer_data={16963: b"\x54\x5e\x02\x11\xf8\x2e\x0c\xa8\x89\x42"},
            service_uuids=[
                "0000fff0-0000-1000-8000-00805f9b34fb",
                "0000ffb0-0000-1000-8000-00805f9b34fb",
            ],
        ),
        "cbtpwr_vb_bms",
    ),
    (  # source advmon (https://github.com/patman15/BMS_BLE-HA/issues/236)
        generate_advertisement_data(
            local_name="162400552210210097",
            rssi=-35,
            manufacturer_data={49572: b"\x37\x55\x32\xf9"},  # MAC address, correct
            service_uuids=["0000ff00-0000-1000-8000-00805f9b34fb"],
        ),
        "jbd_bms",
    ),
    (  # source BTctl (https://github.com/patman15/BMS_BLE-HA/issues/242)
        generate_advertisement_data(
            local_name="PKT2201PB121000084",
            rssi=-46,
            manufacturer_data={30669: b"\xe4\x38\xc1\xa4"},  # MAC address, wrong
            service_uuids=["0000ff00-0000-1000-8000-00805f9b34fb"],
        ),
        "jbd_bms",
    ),
    (  # source advmon (https://github.com/patman15/BMS_BLE-HA/issues/241)
        generate_advertisement_data(
            local_name="V-12V200Ah-0215",
            rssi=-74,
        ),
        "ej_bms",
    ),
    (  # source BTctl (https://github.com/patman15/BMS_BLE-HA/issues/253)
        generate_advertisement_data(
            local_name="ECO-WORTHY 02_50DB",
            manufacturer_data={
                47912: b"\xed\x00\x50\xdc"
            },  # MAC address, correct, public
            rssi=-49,
        ),
        "ecoworthy_bms",
    ),
    (  # source advmon (https://github.com/patman15/BMS_BLE-HA/issues/247)
        generate_advertisement_data(
            local_name="BT-TH-66EDFC11",
            rssi=-65,
            manufacturer_data={39008: b"\x66\xed\xfc\x11"},  # MAC address correct
            service_uuids=["0000ffd0-0000-1000-8000-00805f9b34fb"],
        ),
        "renogy_bms",
    ),
    (  # source BTctl (https://github.com/patman15/BMS_BLE-HA/issues/264)
        generate_advertisement_data(
            local_name="gokwh battery",
            manufacturer_data={16666: b"\x29\x37\xc2\xa5"},  # MAC address, wrong
            service_uuids=["0000ff00-0000-1000-8000-00805f9b34fb"],
            rssi=-72,
        ),
        "jbd_bms",
    ),
    (  # source advmon (https://github.com/patman15/BMS_BLE-HA/issues/276)
        generate_advertisement_data(
            local_name="xxxxxxx20126\f",  # renamed
            manufacturer_data={
                65535: b"\x30\x55\x44\x37\x92\xf2"
            },  # value: MAC address
            service_uuids=[
                "00001800-0000-1000-8000-00805f9b34fb",
                "00001801-0000-1000-8000-00805f9b34fb",
                "0000ffe0-0000-1000-8000-00805f9b34fb",
                "f000ffc0-0451-4000-b000-000000000000",
            ],
            rssi=-127,
        ),
        "ective_bms",
    ),
    (  # source advmon (https://github.com/patman15/BMS_BLE-HA/issues/280)
        generate_advertisement_data(
            local_name="P-24050BNNA70-A01152",
            manufacturer_data={22618: b"\xc8\x47\x80\x18\xbc\x81"},
            service_uuids=["0000ffe0-0000-1000-8000-00805f9b34fb"],
            rssi=-57,
        ),
        "redodo_bms",
    ),
    (  # source advmon (https://github.com/patman15/BMS_BLE-HA/issues/286)
        generate_advertisement_data(
            local_name="ECO-WORTHY 0B_5AD4",
            manufacturer_data={
                57570: b"\x5a\x78\x3c\x31"
            },  # MAC address, correct, private
            service_uuids=["0000fff0-0000-1000-8000-00805f9b34fb"],
            rssi=-86,
        ),
        "ecoworthy_bms",
    ),
    (  # source advmon (https://github.com/patman15/BMS_BLE-HA/issues/284)
        generate_advertisement_data(
            local_name="ECO-LFP48100-3U-8EC7",
            manufacturer_data={
                49834: b"\x37\x01\x8e\xc7\x00\x01\x4c\x03"
            },  # MAC address correct
            service_uuids=["0000ff00-0000-1000-8000-00805f9b34fb"],
            rssi=-70,
        ),
        "jbd_bms",
    ),
    (  # source proxy LOG (https://github.com/patman15/BMS_BLE-HA/issues/295)
        generate_advertisement_data(
            local_name="ECO-WORTHY 02_3DDF",
            manufacturer_data={
                15996: b"\x82\x1c\x3d\xe0"
            },  # MAC address, correct, public
            rssi=-49,
        ),
        "ecoworthy_bms",
    ),
    (  # source advmon (https://github.com/patman15/BMS_BLE-HA/issues/301)
        generate_advertisement_data(  # PowerQueen
            local_name="PQ-24100B-A00292",
            rssi=-65,
            manufacturer_data={22618: b"\xc8\x47\x80\x10\xb7\x9a"},
            service_uuids=["0000ffe0-0000-1000-8000-00805f9b34fb"],
        ),
        "redodo_bms",
    ),
    (  # source advmon (https://github.com/patman15/BMS_BLE-HA/issues/302)
        generate_advertisement_data(
            local_name="OGR-48100-123456789",
            manufacturer_data={13880: b"\x13\x01\x4e\x9a"},
            service_uuids=[
                "0000ff00-0000-1000-8000-00805f9b34fb",
                "00000001-0000-1000-8000-00805f9b34fb",
            ],
            rssi=-47,
        ),
        "jbd_bms",
    ),
    (  # source advmon (https://github.com/patman15/BMS_BLE-HA/issues/314)
        generate_advertisement_data(
            local_name="SV12V150224041",
            manufacturer_data={33384: b"\x01\x02\x00\x07\xa0\x30\xf7"},
            rssi=-39,
        ),
        "ej_bms",
    ),
    (  # source advmon (https://github.com/patman15/BMS_BLE-HA/issues/309)
        generate_advertisement_data(
            local_name="JBD-SP16S020-L8S",
            manufacturer_data={13880: b"\x13\x01\x4e\x9a"},
            service_uuids=[
                "00001800-0000-1000-8000-00805f9b34fb",
                "00001801-0000-1000-8000-00805f9b34fb",
                "0000180a-0000-1000-8000-00805f9b34fb",
                "0000ff00-0000-1000-8000-00805f9b34fb",
                "00010203-0405-0607-0809-0a0b0c0d1912",
            ],
            rssi=-81,
        ),
        "jbd_bms",
    ),
    (  # source advmon (https://github.com/patman15/BMS_BLE-HA/issues/291)
        generate_advertisement_data(
            local_name="GW-24Srenamed1",
            rssi=-88,
            manufacturer_data={34952: b"\x88\x88\xbf\x95\x01\x11\x36\x38"},
            service_uuids=[
                "0000ffe0-0000-1000-8000-00805f9b34fb",
                "0000fee7-0000-1000-8000-00805f9b34fb",
            ],
        ),
        "neey_bms",
    ),
    (  # source advmon (https://github.com/patman15/BMS_BLE-HA/issues/291)
        generate_advertisement_data(
            local_name="GW-24Srenamed2",
            rssi=-88,
            service_uuids=[
                "0000ffe0-0000-1000-8000-00805f9b34fb",
                "0000fee7-0000-1000-8000-00805f9b34fb",
            ],
        ),
        "neey_bms",
    ),
    (  # source advmon (https://github.com/patman15/BMS_BLE-HA/issues/291)
        generate_advertisement_data(
            local_name="GW-24Srenamed3",
            rssi=-73,
            manufacturer_data={
                55769: b"\x88\xa0\x2b\x80\x03\xf2\xfc\x9b"
            },  # MAC address
            service_uuids=[
                "0000ffe0-0000-1000-8000-00805f9b34fb",
                "0000fee7-0000-1000-8000-00805f9b34fb",
            ],
        ),
        "neey_bms",
    ),
    (  # proxy LOG (https://github.com/patman15/BMS_BLE-HA/issues/85)
        generate_advertisement_data(  # Bulltron battery
            local_name="DL-FB4C2E0000000",  # MAC address (Bouffalo Lab)
            manufacturer_data={771: " \x00\xb4\xc2\xe0\x00\x00\x00\x44\x4c\x00"},
            service_uuids=[],
            rssi=-81,
        ),
        "daly_bms",
    ),
    (  # source advmon (https://github.com/patman15/BMS_BLE-HA/issues/326)
        generate_advertisement_data(
            local_name="DCHOUSE 01_4F9F",
            rssi=-68,
            manufacturer_data={57570: b"\x5a\x72\xa7\x45"},  # MAC address correct
            service_uuids=["0000fff0-0000-1000-8000-00805f9b34fb"],
        ),
        "ecoworthy_bms",
    ),
    (  # source advmon (https://github.com/patman15/BMS_BLE-HA/issues/329)
        generate_advertisement_data(
            local_name="DWCK00309J-029",  # Vatrer battery
            manufacturer_data={49148: b"\x34\x37\xc1\xa4"},  # MAC address, wrong
            service_uuids=["0000ff00-0000-1000-8000-00805f9b34fb"],
            rssi=-46,
        ),
        "jbd_bms",
    ),
    (  # source advmon (https://github.com/patman15/BMS_BLE-HA/issues/346)
        generate_advertisement_data(
            local_name="LT-12100BG-A06359",
            manufacturer_data={22618: b"\x36\x34\x24\x62\xa2\x6b"},
            service_uuids=["0000ffe0-0000-1000-8000-00805f9b34fb"],
            rssi=-87,
        ),
        "ej_bms",
    ),
    (  # source advmon (https://github.com/patman15/BMS_BLE-HA/issues/358)
        generate_advertisement_data(
            local_name="libattU12E9",
            manufacturer_data={21320: b"8428089d12e96400"},
            service_uuids=[
                "00001800-0000-1000-8000-00805f9b34fb",
                "00001801-0000-1000-8000-00805f9b34fb",
                "6e400001-b5a3-f393-e0a9-e50e24dcca9e",
            ],
            rssi=-62,
        ),
        "ej_bms",
    ),
    (  # source advmon (https://github.com/patman15/BMS_BLE-HA/issues/346)
        generate_advertisement_data(
            local_name="xiaoxiang BMS",
            manufacturer_data={11313: b"\x20\x37\xc1\xa4"},  # MAC address, wrong
            service_uuids=["0000ff00-0000-1000-8000-00805f9b34fb"],
            rssi=-43,
        ),
        "jbd_bms",
    ),
    (  # source advmon (https://github.com/patman15/BMS_BLE-HA/issues/370)
        generate_advertisement_data(
            local_name="L-12100BNNA70-A09683",
            rssi=-46,
            manufacturer_data={22618: b"\xc8\x47\x80\x15\xde\x04"},
            service_uuids=["0000ffe0-0000-1000-8000-00805f9b34fb"],
        ),
        "redodo_bms",
    ),
    (  # source advmon (https://github.com/patman15/BMS_BLE-HA/issues/367)
        generate_advertisement_data(
            local_name="RO-24100B-A00162",
            rssi=-45,
            manufacturer_data={22618: b"\xc8\x47\x80\x12\xd5\xe7"},
            service_uuids=["0000ffe0-0000-1000-8000-00805f9b34fb"],
        ),
        "redodo_bms",
    ),
    (  # source advmon (https://github.com/patman15/BMS_BLE-HA/issues/390)
        generate_advertisement_data(
            local_name="RNGRBP1228000830",
            rssi=-44,
            manufacturer_data={57676: b"\x74\x57\x94\x7b"},  # MAC address, correct
        ),
        "renogy_pro_bms",
    ),
    (  # source advmon (https://github.com/patman15/BMS_BLE-HA/issues/360)
        generate_advertisement_data(
            local_name="LT-51230BGC-A00229",
            rssi=-64,
            manufacturer_data={22618: b"\xc8\x47\x80\x12\xd6\x4e"},  # MAC address
            service_uuids=["0000ffe0-0000-1000-8000-00805f9b34fb"],
        ),
        "redodo_bms",
    ),
    (  # source advmon (https://github.com/patman15/BMS_BLE-HA/issues/386)
        generate_advertisement_data(
            local_name="ECO-WORTHY 0B_198D",
            manufacturer_data={
                59362: b"\x79\x8e\x37\x3d"
            },  # MAC address, correct, private
            service_uuids=["0000fff0-0000-1000-8000-00805f9b34fb"],
            rssi=-50,
        ),
        "ecoworthy_bms",
    ),
    (  # source advmon (https://github.com/patman15/BMS_BLE-HA/issues/406)
        generate_advertisement_data(
            local_name="AL12-100-4S-B01",
            manufacturer_data={36783: b"\x30\x37\xc1\xa4"},  # MAC address, wrong
            service_uuids=["0000ff00-0000-1000-8000-00805f9b34fb"],
            rssi=-63,
        ),
        "jbd_bms",
    ),
    (  # source advmon (https://github.com/patman15/BMS_BLE-HA/issues/406)
        generate_advertisement_data(
            local_name="AL12-100-4S-B02",
            manufacturer_data={21516: b"\x50\x37\xc1\xa4"},  # MAC address, wrong
            service_uuids=["0000ff00-0000-1000-8000-00805f9b34fb"],
            rssi=-62,
        ),
        "jbd_bms",
    ),
    (  # source advmon (https://github.com/patman15/BMS_BLE-HA/issues/402)
        generate_advertisement_data(
            local_name="LT-12100BG-A07700",  # -A07248
            manufacturer_data={22618: b"\xc8\x47\x80\x12\xb3\xb8"},
            service_uuids=["0000ffe0-0000-1000-8000-00805f9b34fb"],
            rssi=-87,
        ),
        "redodo_bms",
    ),
<<<<<<< HEAD
    (  # Pro BMS test advertisement
        generate_advertisement_data(
            local_name="Pro BMS",
            manufacturer_data={0x3DB3: bytes.fromhex("358683777d7d6998c3cb56151fc3")},  # Pro BMS specific manufacturer ID (15795)
            service_uuids=["0000fff0-0000-1000-8000-00805f9b34fb"],
            rssi=-60,
        ),
        "pro_bms",
    ),
=======
>>>>>>> 8fc8d02b
    (  # source PCAP (https://github.com/patman15/BMS_BLE-HA/issues/412)
        generate_advertisement_data(  # OUI: 90:a6:bf
            local_name="TP_123456",
            rssi=-87,
        ),
        "tianpwr_bms",
    ),
]<|MERGE_RESOLUTION|>--- conflicted
+++ resolved
@@ -880,7 +880,6 @@
         ),
         "redodo_bms",
     ),
-<<<<<<< HEAD
     (  # Pro BMS test advertisement
         generate_advertisement_data(
             local_name="Pro BMS",
@@ -890,8 +889,6 @@
         ),
         "pro_bms",
     ),
-=======
->>>>>>> 8fc8d02b
     (  # source PCAP (https://github.com/patman15/BMS_BLE-HA/issues/412)
         generate_advertisement_data(  # OUI: 90:a6:bf
             local_name="TP_123456",
