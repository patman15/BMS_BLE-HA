--- conflicted
+++ resolved
@@ -660,7 +660,6 @@
         ),
         "jbd_bms",
     ),
-<<<<<<< HEAD
     (  # proxy LOG (https://github.com/patman15/BMS_BLE-HA/issues/85)
         generate_advertisement_data( # Bulltron battery
             local_name="DL-FB4C2E0000000", # MAC address (Bouffalo Lab)
@@ -670,7 +669,7 @@
             rssi=-81,
         ),
         "daly_bms",
-=======
+    ),
     (  # source advmon (https://github.com/patman15/BMS_BLE-HA/issues/329)
         generate_advertisement_data(
             local_name="DWCK00309J-029",  # Vatrer battery
@@ -679,6 +678,5 @@
             rssi=-46,
         ),
         "jbd_bms",
->>>>>>> da811dce
     ),
 ]