"""Test data for BLE Battery Management System integration config flow."""

from typing import Final

from .bluetooth import AdvertisementData, generate_advertisement_data

ADVERTISEMENTS: Final[list[tuple[AdvertisementData, str]]] = [
    (  # source LOG
        generate_advertisement_data(
            local_name="NWJ20221223010330\x11",
            manufacturer_data={65535: b"0UD7\xa2\xd2"},
            service_uuids=["0000ffe0-0000-1000-8000-00805f9b34fb"],
            rssi=-56,
        ),
        "ective_bms",
    ),
    (  # source LOG
        generate_advertisement_data(
            local_name="NWJ20221223010388\x11",
            manufacturer_data={65535: b"0UD7b\xec"},
            service_uuids=["0000ffe0-0000-1000-8000-00805f9b34fb"],
            rssi=-47,
        ),
        "ective_bms",
    ),
    (  # nRF Connect (https://github.com/patman15/BMS_BLE-HA/issues/82#issuecomment-2498299433)
        generate_advertisement_data(
            local_name="$PFLAC,R,RADIOID\x0d\x0a",
            manufacturer_data={65535: b"\x10\x55\x44\x33\xe8\xb4"},
            service_uuids=["0000ffe0-0000-1000-8000-00805f9b34fb"],
            rssi=-47,
        ),
        "ective_bms",
    ),
    (  # BTctl (https://github.com/patman15/BMS_BLE-HA/issues/137)
        generate_advertisement_data(
            local_name="NWJ20200720020539",
            manufacturer_data={0: b"\x34\x14\xb5\x9d\x78\xe7\x4c"},
            service_uuids=["0000ffe0-0000-1000-8000-00805f9b34fb"],
        ),
        "ective_bms",
    ),
    (
        generate_advertisement_data(
            local_name="BatteryOben-00",
            manufacturer_data={2917: b"\x88\xa0\xc8G\x80\x0f\xd5\xc5"},
            service_uuids=["0000ffe0-0000-1000-8000-00805f9b34fb"],
            tx_power=-127,
            rssi=-83,
        ),
        "jikong_bms",
    ),
    (  # source LOG
        generate_advertisement_data(
            local_name="BatterieUnten-01",
            manufacturer_data={2917: b"\x88\xa0\xc8G\x80\r\x08k"},
            service_uuids=["0000ffe0-0000-1000-8000-00805f9b34fb"],
            tx_power=-127,
            rssi=-68,
        ),
        "jikong_bms",
    ),
    (  # source LOG
        generate_advertisement_data(
            local_name="JK_B2A8S20P",
            manufacturer_data={2917: b"\x88\xa0\xc8G\x80\x14\x88\xb7"},
            service_uuids=[
                "00001800-0000-1000-8000-00805f9b34fb",
                "00001801-0000-1000-8000-00805f9b34fb",
                "0000180a-0000-1000-8000-00805f9b34fb",
                "0000180f-0000-1000-8000-00805f9b34fb",
                "0000fee7-0000-1000-8000-00805f9b34fb",
                "0000ffe0-0000-1000-8000-00805f9b34fb",
                "f000ffc0-0451-4000-b000-000000000000",
            ],
            rssi=-67,
        ),
        "jikong_bms",
    ),
    (  # source LOG
        generate_advertisement_data(
            local_name="SP05B2312190075       ",
            service_uuids=["0000fff0-0000-1000-8000-00805f9b34fb"],
            tx_power=-127,
            rssi=-76,
        ),
        "seplos_bms",
    ),
    (  # source BTctl (https://github.com/patman15/BMS_BLE-HA/issues/142)
        generate_advertisement_data(
            local_name="SP51B2407270006       ",
            service_uuids=[
                "00001800-0000-1000-8000-00805f9b34fb",
                "00001801-0000-1000-8000-00805f9b34fb",
                "0000fff0-0000-1000-8000-00805f9b34fb",
                "02f00000-0000-0000-8000-00000000fe00",
            ],
            rssi=-46,
        ),
        "seplos_bms",
    ),
    (  # source LOG
        generate_advertisement_data(
            local_name="SP66B2404270002       ",
            service_uuids=["0000fff0-0000-1000-8000-00805f9b34fb"],
            rssi=-81,
        ),
        "seplos_bms",
    ),
    (  # advmon (https://github.com/patman15/BMS_BLE-HA/issues/214)
        generate_advertisement_data(
            local_name="SP47B-A2410230006",
            service_uuids=["0000fff0-0000-1000-8000-00805f9b34fb"],
            rssi=-81,
        ),
        "seplos_bms",
    ),
    (
        generate_advertisement_data(
            local_name="BP02",
            service_uuids=["0000ff00-0000-1000-8000-00805f9b34fb"],
            rssi=-81,
        ),
        "seplos_v2_bms",
    ),
    (  # source LOG
        generate_advertisement_data(
            local_name="BP02",
            service_uuids=[
                "00001800-0000-1000-8000-00805f9b34fb",
                "00001801-0000-1000-8000-00805f9b34fb",
                "0000ff00-0000-1000-8000-00805f9b34fb",
            ],
            rssi=-90,
        ),
        "seplos_v2_bms",
    ),
    (  # source LOG
        generate_advertisement_data(
            local_name="LT-12V-1544",
            manufacturer_data={33384: b"\x01\x02\x00\x07\x81\xb5N"},
            tx_power=-127,
            rssi=-71,
        ),
        "ej_bms",
    ),
    (  # proxy LOG (https://github.com/patman15/BMS_BLE-HA/issues/187)
        generate_advertisement_data(
            local_name="L-12V100AH-0902",
            tx_power=5,
            rssi=-87,
        ),
        "ej_bms",
    ),
    (  # proxy LOG (https://github.com/patman15/BMS_BLE-HA/issues/187)
        generate_advertisement_data(
            local_name="LT-12V-0002\r\n",
            tx_power=5,
            rssi=-94,
        ),
        "ej_bms",
    ),
    (  # source LOG, https://github.com/patman15/BMS_BLE-HA/issues/59
        generate_advertisement_data(
            local_name="170R000121",
            manufacturer_data={
                21330: b"!4\xba\x03\xec\x11\x0c\xb4\x01\x05\x00\x01\x00\x00"
            },
            service_uuids=[
                "00001800-0000-1000-8000-00805f9b34fb",
                "00001801-0000-1000-8000-00805f9b34fb",
                "0000180a-0000-1000-8000-00805f9b34fb",
                "0000fd00-0000-1000-8000-00805f9b34fb",
                "0000ff90-0000-1000-8000-00805f9b34fb",
                "0000ffb0-0000-1000-8000-00805f9b34fb",
                "0000ffc0-0000-1000-8000-00805f9b34fb",
                "0000ffd0-0000-1000-8000-00805f9b34fb",
                "0000ffe0-0000-1000-8000-00805f9b34fb",
                "0000ffe5-0000-1000-8000-00805f9b34fb",
                "0000fff0-0000-1000-8000-00805f9b34fb",
            ],
            tx_power=0,
            rssi=-75,
        ),
        "cbtpwr_bms",
    ),
    (  # source LOG
        generate_advertisement_data(
            local_name="170R000086",
            manufacturer_data={
                21330: b"!4\xba\x03\xec\x11\x0c\xf8\x01\x05\x00\x01\x00\x00"
            },
            service_uuids=[
                "00001800-0000-1000-8000-00805f9b34fb",
                "00001801-0000-1000-8000-00805f9b34fb",
                "0000180a-0000-1000-8000-00805f9b34fb",
                "0000fd00-0000-1000-8000-00805f9b34fb",
                "0000ff90-0000-1000-8000-00805f9b34fb",
                "0000ffb0-0000-1000-8000-00805f9b34fb",
                "0000ffc0-0000-1000-8000-00805f9b34fb",
                "0000ffd0-0000-1000-8000-00805f9b34fb",
                "0000ffe0-0000-1000-8000-00805f9b34fb",
                "0000ffe5-0000-1000-8000-00805f9b34fb",
                "0000fff0-0000-1000-8000-00805f9b34fb",
            ],
            tx_power=0,
            rssi=-73,
        ),
        "cbtpwr_bms",
    ),
    (  # source BT monitor (https://github.com/patman15/BMS_BLE-HA/issues/176)
        generate_advertisement_data(
            local_name="140R000288",
            manufacturer_data={
                0: b"\xff\xff\xff\xff\x64\x00\xff\x00\x00\x00\x00\x00\x00\x00\x00\x00"
            },
            service_uuids=["0000fff0-0000-1000-8000-00805f9b34fb"],
            rssi=-82,
        ),
        "cbtpwr_bms",
    ),
    (  # source PCAP
        generate_advertisement_data(
            manufacturer_data={54976: b"\x3c\x4f\xac\x50\xff"},
        ),
        "tdt_bms",
    ),
    (  # source BTctl (https://github.com/patman15/BMS_BLE-HA/issues/52#issuecomment-2390048120)
        generate_advertisement_data(
            local_name="TBA-13500277",
            service_uuids=[
                "00001800-0000-1000-8000-00805f9b34fb",
                "00001801-0000-1000-8000-00805f9b34fb",
                "0000180a-0000-1000-8000-00805f9b34fb",
                "0000fff0-0000-1000-8000-00805f9b34fb",
            ],
            rssi=-72,
        ),
        "dpwrcore_bms",
    ),
    (  # source LOG
        generate_advertisement_data(
            local_name="SmartBat-B15051",
            service_uuids=["0000fff0-0000-1000-8000-00805f9b34fb"],
            tx_power=3,
            rssi=-66,
        ),
        "ogt_bms",
    ),
    (  # source PCAP
        generate_advertisement_data(
            local_name="R-24100BNN160-A00643",
            service_uuids=["0000ffe0-0000-1000-8000-00805f9b34fb"],
            manufacturer_data={22618: b"\xc8\x47\x80\x15\xd8\x34"},
        ),
        "redodo_bms",
    ),
    (  # source LOG (https://github.com/patman15/BMS_BLE-HA/issues/89)
        generate_advertisement_data(
            local_name="DL-46640102XXXX",
            manufacturer_data={25670: b"\x01\x02\t\xac"},
            service_uuids=["0000fff0-0000-1000-8000-00805f9b34fb"],
            tx_power=-127,
            rssi=-58,
        ),
        "daly_bms",
    ),
    (  # source LOG, proxy (https://github.com/patman15/BMS_BLE-HA/issues/160)
        generate_advertisement_data(
            local_name="DL-401710015C9B",
            manufacturer_data={770: b"\x16\x40\x17\x10\x01\x5c\x9b\x44\x4c"},
            rssi=-36,
        ),
        "daly_bms",
    ),
    (  # source BTctl (https://github.com/patman15/BMS_BLE-HA/issues/145)
        generate_advertisement_data(
            local_name="JHB-501812XXXXXX",
            manufacturer_data={260: b"\x01\x50\x18\x12\x01\xa3\xb3\x4a\x48\x42"},
            rssi=-46,
        ),
        "daly_bms",
    ),
    (  # source LOG (https://github.com/patman15/BMS_BLE-HA/issues/160#issuecomment-2629318416)
        generate_advertisement_data(
            local_name="Randomname",  # JHB-50181201A494
            manufacturer_data={260: b"\x01\x50\x18\x12\x01\xa4\x94JHB"},
            tx_power=-127,
            rssi=-36,
        ),
        "daly_bms",
    ),
    (  # source BTctl (https://github.com/patman15/BMS_BLE-HA/issues/174#issuecomment-2637936795)
        generate_advertisement_data(
            local_name="BT270-2",
            manufacturer_data={770: b"\x16\x40\x17\x12\x01\x11\x97\x44\x4c"},
            rssi=-60,
        ),
        "daly_bms",
    ),
    (  # source nRF (https://github.com/patman15/BMS_BLE-HA/issues/22#issuecomment-2198586195)
        generate_advertisement_data(  # Supervolt battery
            local_name="SX100P-B230201",
            service_uuids=["0000ff00-0000-1000-8000-00805f9b34fb"],
            manufacturer_data={31488: "\x02\xff\xff\x7d"},
        ),
        "jbd_bms",
    ),
    (  # source LOG (https://github.com/patman15/BMS_BLE-HA/issues/144)
        generate_advertisement_data(  # ECO-WORTHY LiFePO4 12V 100Ah
            local_name="DP04S007L4S100A",
            manufacturer_data={6226: b"\x28\x37\xc2\xa5"},  # MAC address, wrong
            service_uuids=["0000ff00-0000-1000-8000-00805f9b34fb"],
            rssi=-57,
        ),
        "jbd_bms",
    ),
    (  # source PCAP, BTctl (https://github.com/patman15/BMS_BLE-HA/issues/134)
        generate_advertisement_data(  # ECO-WORTHY LiFePO4 12V 100Ah
            local_name="DP04S007L4S100A",
            service_uuids=["0000ff00-0000-1000-8000-00805f9b34fb"],
            manufacturer_data={8856: "\x28\x37\xc2\xa5"},  # MAC address, wrong
            rssi=-53,
        ),
        "jbd_bms",
    ),
    (  # source bluetoothctl (https://github.com/patman15/BMS_BLE-HA/issues/141)
        generate_advertisement_data(  # https://liontron.com/download/german/LISMART1240LX.pdf
            service_uuids=["0000ff00-0000-1000-8000-00805f9b34fb"],
            manufacturer_data={15984: "\x97\xd1\xc1\x8c"},  # MAC address, correct
            rssi=-53,
        ),
        "jbd_bms",
    ),
    (  # source bluetoothctl (https://github.com/patman15/BMS_BLE-HA/issues/174)
        generate_advertisement_data(  # LionTron XL19110253
            service_uuids=["0000ff00-0000-1000-8000-00805f9b34fb"],
            manufacturer_data={49572: "\x38\x99\x15\x54"},  # MAC address, correct
            rssi=-53,
        ),
        "jbd_bms",
    ),
    (  # source bluetoothctl (https://github.com/patman15/BMS_BLE-HA/issues/174)
        generate_advertisement_data(  # LionTron LT40AH
            local_name="LT40AH",
            service_uuids=["0000ff00-0000-1000-8000-00805f9b34fb"],
            manufacturer_data={19011: "\x1b\x38\xc1\xa4"},  # MAC address, wrong
            rssi=-53,
        ),
        "jbd_bms",
    ),
    (  # source LOG (https://github.com/patman15/BMS_BLE-HA/issues/134)
        # (https://github.com/patman15/BMS_BLE-HA/issues/157)
        generate_advertisement_data(  # ECO-WORTHY LiFePO4 12V 150Ah, DCHOUSE FW v6.6
            local_name="DP04S007L4S120A",
            manufacturer_data={42435: b"\x27\x37\xc2\xa5"},  # MAC address, wrong
            service_uuids=["0000ff00-0000-1000-8000-00805f9b34fb"],
            tx_power=-127,
            rssi=-49,
        ),
        "jbd_bms",
    ),
    (  # source LOG (https://github.com/patman15/BMS_BLE-HA/issues/160#issuecomment-2629318416)
        generate_advertisement_data(
            local_name="SP17S005P17S120A",
            manufacturer_data={34114: b"\34\37\xc2\xa5"},
            service_uuids=["0000ff00-0000-1000-8000-00805f9b34fb"],
            tx_power=-127,
            rssi=-31,
        ),
        "jbd_bms",
    ),
    (  # source LOG (https://github.com/patman15/BMS_BLE-HA/issues/173)
        generate_advertisement_data(  # Eleksol 12V300AH
            local_name="12300DE00013",
            manufacturer_data={44580: b"\x27\x37\xc2\xa5"},  # MAC address, wrong
            service_uuids=[
                "0000ff00-0000-1000-8000-00805f9b34fb",
            ],
            rssi=-60,
        ),
        "jbd_bms",
    ),
    (  # source BTctl (https://github.com/patman15/BMS_BLE-HA/issues/161)
        generate_advertisement_data(  # Felicity Solar LUX-Y-48300LG01
            local_name="F100011002424470238",
            rssi=-56,
        ),
        "felicity_bms",
    ),
    (  # source LOG, proxy (https://github.com/patman15/BMS_BLE-HA/issues/164#issue-2825586172)
        generate_advertisement_data(
            local_name="ECO-WORTHY 02_B8EF",
            manufacturer_data={49844: b"\xe0\xfa\xb8\xf0"},  # MAC address, correct
            service_uuids=[
                "00001800-0000-1000-8000-00805f9b34fb",
                "00001801-0000-1000-8000-00805f9b34fb",
                "0000fff0-0000-1000-8000-00805f9b34fb",
            ],
            rssi=-50,
        ),
        "ecoworthy_bms",
    ),
    (  # source BTctl (https://github.com/patman15/BMS_BLE-HA/issues/194)
        generate_advertisement_data(  # Topband
            local_name="ZM20210512010036�",
            manufacturer_data={0: "\xfc\x45\xc3\xbc\xd6\xa8"},
            service_uuids=["0000ffe0-0000-1000-8000-00805f9b34fb"],
            rssi=-48,
        ),
        "ective_bms",
    ),
    (  # source advmon (https://github.com/patman15/BMS_BLE-HA/issues/197)
        generate_advertisement_data(  # Creabest
            local_name="100R0002E3",
            manufacturer_data={
                21330: "\x21\x34\xba\x03\xec\x11\x09\x09\x01\x05\x00\x01\x00\x00"
            },
            service_uuids=["000003c1-0000-1000-8000-00805f9b34fb"],
            rssi=-76,
            tx_power=0,
        ),
        "cbtpwr_bms",
    ),
    (  # source pcap (https://github.com/patman15/BMS_BLE-HA/issues/168)
        generate_advertisement_data(
            local_name="SOK-24V1127",
            service_uuids=["0000fff0-0000-1000-8000-00805f9b34fb"],
            rssi=-94,
        ),
        "abc_bms",
    ),
    (  # source advmon (https://github.com/patman15/BMS_BLE-HA/issues/204)
        generate_advertisement_data(  # 16S LiFePo 250A BMS
            local_name="DL-40160901534C",
            manufacturer_data={258: "\x04"},
            rssi=-87,
        ),
        "daly_bms",
    ),
    (  # source pcap (https://github.com/patman15/BMS_BLE-HA/issues/186)
        generate_advertisement_data(  # Epoch, BMS: RoyPow SPB22-TI04
            local_name=" B12100A 220600016 ",
            service_uuids=[
                "0000ffe0-0000-1000-8000-00805f9b34fb",
                "0000ffe7-0000-1000-8000-00805f9b34fb",
            ],
            manufacturer_data={424: "\x88\xa0\x12\x6c\x14\x39\x22\xb8"},
            rssi=-87,
        ),
        "roypow_bms",
    ),
    (  # source advmon (https://github.com/patman15/BMS_BLE-HA/issues/186)
        generate_advertisement_data(
            local_name="12-6C-14-39-28-1F",
            rssi=-50,
            manufacturer_data={2865: "\x88\xa0\x12\x6c\x14\x39\x28\x1f"},
            service_uuids=[
                "0000ffe0-0000-1000-8000-00805f9b34fb",
                "0000fee7-0000-1000-8000-00805f9b34fb",
            ],
        ),
        "roypow_bms",
    ),
    (  # source advmon (https://github.com/patman15/BMS_BLE-HA/issues/186)
        generate_advertisement_data(
            local_name="C6-6C-15-08-A7-E9",
            rssi=-66,
            manufacturer_data={35579: "\x88\xa0\xc6\x6c\x15\x08\xa7\xe9"},
            service_uuids=[
                "0000ffe0-0000-1000-8000-00805f9b34fb",
                "0000fee7-0000-1000-8000-00805f9b34fb",
            ],
        ),
        "roypow_bms",
    ),
    (  # source advmon (https://github.com/patman15/BMS_BLE-HA/issues/226)
        generate_advertisement_data(  # A4:C1:37:42:3E:D9
            local_name="AP21S002-L21S",
            rssi=-84,
            manufacturer_data={16089: "\x42\x37\xc1\xa4"},  # MAC address, wrong
            service_uuids=[
                "0000ff00-0000-1000-8000-00805f9b34fb",
            ],
        ),
        "jbd_bms",
    ),
    (  # source advmon (https://github.com/patman15/BMS_BLE-HA/issues/231)
        generate_advertisement_data(
            local_name="CSY012405290042",
            rssi=-78,
            service_uuids=[
                "0000fff0-0000-1000-8000-00805f9b34fb",
            ],
        ),
        "seplos_bms",
    ),
    (  # source advmon (https://github.com/patman15/BMS_BLE-HA/issues/236)
        generate_advertisement_data(
            local_name="SBL-12330BLH1-242055",
            rssi=-84,
            manufacturer_data={123: "\x02\xff\xff\x7d"},
            service_uuids=["0000ff00-0000-1000-8000-00805f9b34fb"],
        ),
        "jbd_bms",
    ),
    (  # source advmon (https://github.com/patman15/BMS_BLE-HA/issues/240)
        generate_advertisement_data(  # Creabest
            local_name="VB024000390",
            rssi=-73,
            manufacturer_data={16963: "\x54\x5e\x02\x11\xf8\x2e\x0c\xa8\x89\x42"},
            service_uuids=[
                "0000fff0-0000-1000-8000-00805f9b34fb",
                "0000ffb0-0000-1000-8000-00805f9b34fb",
            ],
        ),
        "cbtpwr_vb_bms",
    ),
    (  # source advmon (https://github.com/patman15/BMS_BLE-HA/issues/236)
        generate_advertisement_data(
            local_name="162400552210210097",
            rssi=-35,
            manufacturer_data={49572: "\x37\x55\x32\xf9"},  # MAC address, correct
            service_uuids=["0000ff00-0000-1000-8000-00805f9b34fb"],
        ),
        "jbd_bms",
    ),
    (  # source BTctl (https://github.com/patman15/BMS_BLE-HA/issues/242)
        generate_advertisement_data(
            local_name="PKT2201PB121000084",
            rssi=-46,
            manufacturer_data={30669: "\xe4\x38\xc1\xa4"},  # MAC address, wrong
            service_uuids=["0000ff00-0000-1000-8000-00805f9b34fb"],
        ),
        "jbd_bms",
    ),
    (  # source advmon (https://github.com/patman15/BMS_BLE-HA/issues/241)
        generate_advertisement_data(
            local_name="V-12V200Ah-0215",
            rssi=-74,
        ),
        "ej_bms",
    ),
    (  # source BTctl (https://github.com/patman15/BMS_BLE-HA/issues/253)
        generate_advertisement_data(
            local_name="ECO-WORTHY 02_50DB",
            manufacturer_data={47912: "\xed\x00\x50\xdc"},  # MAC address correct
            rssi=-49,
        ),
        "ecoworthy_bms",
    ),
    (  # source BTctl (https://github.com/patman15/BMS_BLE-HA/issues/264)
        generate_advertisement_data(
            local_name="gokwh battery",
            manufacturer_data={16666: "\x29\x37\xc2\xa5"},  # MAC address, wrong
            service_uuids=["0000ff00-0000-1000-8000-00805f9b34fb"],
            rssi=-72,
        ),
        "jbd_bms",
    ),
    (  # source advmon (https://github.com/patman15/BMS_BLE-HA/issues/276)
        generate_advertisement_data(
            local_name="xxxxxxx20126\f",  # renamed
            manufacturer_data={65535: "3055443792f2"},  # value: MAC address
            service_uuids=[
                "00001800-0000-1000-8000-00805f9b34fb",
                "00001801-0000-1000-8000-00805f9b34fb",
                "0000ffe0-0000-1000-8000-00805f9b34fb",
                "f000ffc0-0451-4000-b000-000000000000",
            ],
            rssi=-127,
        ),
        "ective_bms",
    ),
<<<<<<< HEAD
    (  # source advmon (https://github.com/patman15/BMS_BLE-HA/issues/280)
=======
    (  # source advmon (https://github.com/patman15/BMS_BLE-HA/issues/282)
        generate_advertisement_data(
            local_name="ECO0AA8",
            manufacturer_data={64590: "fad60aa8"},  # MAC address, no OUI, correct
            service_uuids=[
                "0000ff00-0000-1000-8000-00805f9b34fb",
                "00000001-0000-1000-8000-00805f9b34fb",
            ],
            rssi=-80,
        ),
        "jbd_bms",
    ),
    (  # source advmon (https://github.com/patman15/BMS_BLE-HA/issues/276)
>>>>>>> 9613a0b8
        generate_advertisement_data(
            local_name="P-24050BNNA70-A01152",
            rssi=-57,
            manufacturer_data={22618: "c8478018bc81"},
            service_uuids=["0000ffe0-0000-1000-8000-00805f9b34fb"],
        ),
        "redodo_bms",
    ),
<<<<<<< HEAD
=======
    (  # source advmon (https://github.com/patman15/BMS_BLE-HA/issues/284)
        generate_advertisement_data(
            local_name="ECO-LFP48100-3U-8EC7",
            manufacturer_data={49834:"37018ec700014c03"}, # MAC address correct
            service_uuids=["0000ff00-0000-1000-8000-00805f9b34fb"],
            rssi=-70,
        ),
        "jbd_bms",
    )
>>>>>>> 9613a0b8
]<|MERGE_RESOLUTION|>--- conflicted
+++ resolved
@@ -572,9 +572,6 @@
         ),
         "ective_bms",
     ),
-<<<<<<< HEAD
-    (  # source advmon (https://github.com/patman15/BMS_BLE-HA/issues/280)
-=======
     (  # source advmon (https://github.com/patman15/BMS_BLE-HA/issues/282)
         generate_advertisement_data(
             local_name="ECO0AA8",
@@ -587,8 +584,7 @@
         ),
         "jbd_bms",
     ),
-    (  # source advmon (https://github.com/patman15/BMS_BLE-HA/issues/276)
->>>>>>> 9613a0b8
+    (  # source advmon (https://github.com/patman15/BMS_BLE-HA/issues/280)
         generate_advertisement_data(
             local_name="P-24050BNNA70-A01152",
             rssi=-57,
@@ -597,8 +593,6 @@
         ),
         "redodo_bms",
     ),
-<<<<<<< HEAD
-=======
     (  # source advmon (https://github.com/patman15/BMS_BLE-HA/issues/284)
         generate_advertisement_data(
             local_name="ECO-LFP48100-3U-8EC7",
@@ -608,5 +602,4 @@
         ),
         "jbd_bms",
     )
->>>>>>> 9613a0b8
 ]