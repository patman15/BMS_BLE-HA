--- conflicted
+++ resolved
@@ -716,7 +716,6 @@
         ),
         "ej_bms",
     ),
-<<<<<<< HEAD
     (  # source advmon (https://github.com/patman15/BMS_BLE-HA/issues/346)
         generate_advertisement_data(
             local_name="xiaoxiang BMS",
@@ -725,7 +724,7 @@
             rssi=-43,
         ),
         "jbd_bms",
-=======
+    ),
     (  # source advmon (https://github.com/patman15/BMS_BLE-HA/issues/370)
         generate_advertisement_data(
             local_name="L-12100BNNA70-A09683",
@@ -743,6 +742,5 @@
             service_uuids=["0000ffe0-0000-1000-8000-00805f9b34fb"],
         ),
         "redodo_bms",
->>>>>>> 81c3cd7d
     ),
 ]