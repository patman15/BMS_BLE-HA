"""Test data for BLE Battery Management System integration config flow."""

from typing import Final

from .bluetooth import AdvertisementData, generate_advertisement_data

ADVERTISEMENTS: Final[list[tuple[AdvertisementData, str]]] = [
    (  # source LOG
        generate_advertisement_data(
            local_name="NWJ20221223010330\x11",
            manufacturer_data={65535: b"0UD7\xa2\xd2"},
            service_uuids=["0000ffe0-0000-1000-8000-00805f9b34fb"],
            rssi=-56,
        ),
        "ective_bms",
    ),
    (  # source LOG
        generate_advertisement_data(
            local_name="NWJ20221223010388\x11",
            manufacturer_data={65535: b"0UD7b\xec"},
            service_uuids=["0000ffe0-0000-1000-8000-00805f9b34fb"],
            rssi=-47,
        ),
        "ective_bms",
    ),
    (  # nRF Connect (https://github.com/patman15/BMS_BLE-HA/issues/82#issuecomment-2498299433)
        generate_advertisement_data(
            local_name="$PFLAC,R,RADIOID\x0d\x0a",
            manufacturer_data={65535: b"\x10\x55\x44\x33\xe8\xb4"},
            service_uuids=["0000ffe0-0000-1000-8000-00805f9b34fb"],
            rssi=-47,
        ),
        "ective_bms",
    ),
    (  # BTctl (https://github.com/patman15/BMS_BLE-HA/issues/137)
        generate_advertisement_data(
            local_name="NWJ20200720020539",
            manufacturer_data={0: b"\x34\x14\xb5\x9d\x78\xe7\x4c"},
            service_uuids=["0000ffe0-0000-1000-8000-00805f9b34fb"],
        ),
        "ective_bms",
    ),
    (
        generate_advertisement_data(
            local_name="BatteryOben-00",
            manufacturer_data={2917: b"\x88\xa0\xc8G\x80\x0f\xd5\xc5"},
            service_uuids=["0000ffe0-0000-1000-8000-00805f9b34fb"],
            tx_power=-127,
            rssi=-83,
        ),
        "jikong_bms",
    ),
    (  # source LOG
        generate_advertisement_data(
            local_name="BatterieUnten-01",
            manufacturer_data={2917: b"\x88\xa0\xc8G\x80\r\x08k"},
            service_uuids=["0000ffe0-0000-1000-8000-00805f9b34fb"],
            tx_power=-127,
            rssi=-68,
        ),
        "jikong_bms",
    ),
    (  # source LOG
        generate_advertisement_data(
            local_name="JK_B2A8S20P",
            manufacturer_data={2917: b"\x88\xa0\xc8G\x80\x14\x88\xb7"},
            service_uuids=[
                "00001800-0000-1000-8000-00805f9b34fb",
                "00001801-0000-1000-8000-00805f9b34fb",
                "0000180a-0000-1000-8000-00805f9b34fb",
                "0000180f-0000-1000-8000-00805f9b34fb",
                "0000fee7-0000-1000-8000-00805f9b34fb",
                "0000ffe0-0000-1000-8000-00805f9b34fb",
                "f000ffc0-0451-4000-b000-000000000000",
            ],
            rssi=-67,
        ),
        "jikong_bms",
    ),
    (  # source LOG
        generate_advertisement_data(
            local_name="SP05B2312190075       ",
            service_uuids=["0000fff0-0000-1000-8000-00805f9b34fb"],
            tx_power=-127,
            rssi=-76,
        ),
        "seplos_bms",
    ),
    (  # source BTctl (https://github.com/patman15/BMS_BLE-HA/issues/142)
        generate_advertisement_data(
            local_name="SP51B2407270006       ",
            service_uuids=[
                "00001800-0000-1000-8000-00805f9b34fb",
                "00001801-0000-1000-8000-00805f9b34fb",
                "0000fff0-0000-1000-8000-00805f9b34fb",
                "02f00000-0000-0000-8000-00000000fe00",
            ],
            rssi=-46,
        ),
        "seplos_bms",
    ),
    (  # source LOG
        generate_advertisement_data(
            local_name="SP66B2404270002       ",
            service_uuids=["0000fff0-0000-1000-8000-00805f9b34fb"],
            rssi=-81,
        ),
        "seplos_bms",
    ),
    (  # advmon (https://github.com/patman15/BMS_BLE-HA/issues/214)
        generate_advertisement_data(
            local_name="SP47B-A2410230006",
            service_uuids=["0000fff0-0000-1000-8000-00805f9b34fb"],
            rssi=-81,
        ),
        "seplos_bms",
    ),
    (
        generate_advertisement_data(
            local_name="BP02",
            service_uuids=["0000ff00-0000-1000-8000-00805f9b34fb"],
            rssi=-81,
        ),
        "seplos_v2_bms",
    ),
    (  # source LOG
        generate_advertisement_data(
            local_name="BP02",
            service_uuids=[
                "00001800-0000-1000-8000-00805f9b34fb",
                "00001801-0000-1000-8000-00805f9b34fb",
                "0000ff00-0000-1000-8000-00805f9b34fb",
            ],
            rssi=-90,
        ),
        "seplos_v2_bms",
    ),
    (  # source LOG
        generate_advertisement_data(
            local_name="LT-12V-1544",
            manufacturer_data={33384: b"\x01\x02\x00\x07\x81\xb5N"},
            tx_power=-127,
            rssi=-71,
        ),
        "ej_bms",
    ),
    (  # proxy LOG (https://github.com/patman15/BMS_BLE-HA/issues/187)
        generate_advertisement_data(
            local_name="L-12V100AH-0902",
            tx_power=5,
            rssi=-87,
        ),
        "ej_bms",
    ),
    (  # proxy LOG (https://github.com/patman15/BMS_BLE-HA/issues/187)
        generate_advertisement_data(
            local_name="LT-12V-0002\r\n",
            tx_power=5,
            rssi=-94,
        ),
        "ej_bms",
    ),
    (  # source advmon (https://github.com/patman15/BMS_BLE-HA/issues/350)
        generate_advertisement_data(
            local_name="LT-24100B-A00249",
            manufacturer_data={22618: "\xc8\x47\x80\x0b\xb6\x54"},
            rssi=-55,
        ),
        "ej_bms",
    ),
    (  # source LOG, https://github.com/patman15/BMS_BLE-HA/issues/59
        generate_advertisement_data(
            local_name="170R000121",
            manufacturer_data={
                21330: b"!4\xba\x03\xec\x11\x0c\xb4\x01\x05\x00\x01\x00\x00"
            },
            service_uuids=[
                "00001800-0000-1000-8000-00805f9b34fb",
                "00001801-0000-1000-8000-00805f9b34fb",
                "0000180a-0000-1000-8000-00805f9b34fb",
                "0000fd00-0000-1000-8000-00805f9b34fb",
                "0000ff90-0000-1000-8000-00805f9b34fb",
                "0000ffb0-0000-1000-8000-00805f9b34fb",
                "0000ffc0-0000-1000-8000-00805f9b34fb",
                "0000ffd0-0000-1000-8000-00805f9b34fb",
                "0000ffe0-0000-1000-8000-00805f9b34fb",
                "0000ffe5-0000-1000-8000-00805f9b34fb",
                "0000fff0-0000-1000-8000-00805f9b34fb",
            ],
            tx_power=0,
            rssi=-75,
        ),
        "cbtpwr_bms",
    ),
    (  # source LOG
        generate_advertisement_data(
            local_name="170R000086",
            manufacturer_data={
                21330: b"!4\xba\x03\xec\x11\x0c\xf8\x01\x05\x00\x01\x00\x00"
            },
            service_uuids=[
                "00001800-0000-1000-8000-00805f9b34fb",
                "00001801-0000-1000-8000-00805f9b34fb",
                "0000180a-0000-1000-8000-00805f9b34fb",
                "0000fd00-0000-1000-8000-00805f9b34fb",
                "0000ff90-0000-1000-8000-00805f9b34fb",
                "0000ffb0-0000-1000-8000-00805f9b34fb",
                "0000ffc0-0000-1000-8000-00805f9b34fb",
                "0000ffd0-0000-1000-8000-00805f9b34fb",
                "0000ffe0-0000-1000-8000-00805f9b34fb",
                "0000ffe5-0000-1000-8000-00805f9b34fb",
                "0000fff0-0000-1000-8000-00805f9b34fb",
            ],
            tx_power=0,
            rssi=-73,
        ),
        "cbtpwr_bms",
    ),
    (  # source BT monitor (https://github.com/patman15/BMS_BLE-HA/issues/176)
        generate_advertisement_data(
            local_name="140R000288",
            manufacturer_data={
                0: b"\xff\xff\xff\xff\x64\x00\xff\x00\x00\x00\x00\x00\x00\x00\x00\x00"
            },
            service_uuids=["0000fff0-0000-1000-8000-00805f9b34fb"],
            rssi=-82,
        ),
        "cbtpwr_bms",
    ),
    (  # source PCAP
        generate_advertisement_data(
            manufacturer_data={54976: b"\x3c\x4f\xac\x50\xff"},
        ),
        "tdt_bms",
    ),
    (  # source BTctl (https://github.com/patman15/BMS_BLE-HA/issues/52#issuecomment-2390048120)
        generate_advertisement_data(
            local_name="TBA-13500277",
            service_uuids=[
                "00001800-0000-1000-8000-00805f9b34fb",
                "00001801-0000-1000-8000-00805f9b34fb",
                "0000180a-0000-1000-8000-00805f9b34fb",
                "0000fff0-0000-1000-8000-00805f9b34fb",
            ],
            rssi=-72,
        ),
        "dpwrcore_bms",
    ),
    (  # source LOG
        generate_advertisement_data(
            local_name="SmartBat-B15051",
            service_uuids=["0000fff0-0000-1000-8000-00805f9b34fb"],
            tx_power=3,
            rssi=-66,
        ),
        "ogt_bms",
    ),
    (  # source PCAP
        generate_advertisement_data(
            local_name="R-24100BNN160-A00643",
            service_uuids=["0000ffe0-0000-1000-8000-00805f9b34fb"],
            manufacturer_data={22618: b"\xc8\x47\x80\x15\xd8\x34"},
        ),
        "redodo_bms",
    ),
    (  # source LOG (https://github.com/patman15/BMS_BLE-HA/issues/89)
        generate_advertisement_data(
            local_name="DL-46640102XXXX",
            manufacturer_data={25670: b"\x01\x02\t\xac"},
            service_uuids=["0000fff0-0000-1000-8000-00805f9b34fb"],
            tx_power=-127,
            rssi=-58,
        ),
        "daly_bms",
    ),
    (  # source LOG, proxy (https://github.com/patman15/BMS_BLE-HA/issues/160)
        generate_advertisement_data(
            local_name="DL-401710015C9B",
            manufacturer_data={770: b"\x16\x40\x17\x10\x01\x5c\x9b\x44\x4c"},
            rssi=-36,
        ),
        "daly_bms",
    ),
    (  # source BTctl (https://github.com/patman15/BMS_BLE-HA/issues/145)
        generate_advertisement_data(
            local_name="JHB-501812XXXXXX",
            manufacturer_data={260: b"\x01\x50\x18\x12\x01\xa3\xb3\x4a\x48\x42"},
            rssi=-46,
        ),
        "daly_bms",
    ),
    (  # source LOG (https://github.com/patman15/BMS_BLE-HA/issues/160#issuecomment-2629318416)
        generate_advertisement_data(
            local_name="Randomname",  # JHB-50181201A494
            manufacturer_data={260: b"\x01\x50\x18\x12\x01\xa4\x94JHB"},
            tx_power=-127,
            rssi=-36,
        ),
        "daly_bms",
    ),
    (  # source BTctl (https://github.com/patman15/BMS_BLE-HA/issues/174#issuecomment-2637936795)
        generate_advertisement_data(
            local_name="BT270-2",
            manufacturer_data={770: b"\x16\x40\x17\x12\x01\x11\x97\x44\x4c"},
            rssi=-60,
        ),
        "daly_bms",
    ),
    (  # source nRF (https://github.com/patman15/BMS_BLE-HA/issues/22#issuecomment-2198586195)
        generate_advertisement_data(  # Supervolt battery
            local_name="SX100P-B230201",
            service_uuids=["0000ff00-0000-1000-8000-00805f9b34fb"],
            manufacturer_data={31488: b"\x02\xff\xff\x7d"},
        ),
        "jbd_bms",
    ),
    (  # source LOG (https://github.com/patman15/BMS_BLE-HA/issues/144)
        generate_advertisement_data(  # ECO-WORTHY LiFePO4 12V 100Ah
            local_name="DP04S007L4S100A",
            manufacturer_data={6226: b"\x28\x37\xc2\xa5"},  # MAC address, wrong
            service_uuids=["0000ff00-0000-1000-8000-00805f9b34fb"],
            rssi=-57,
        ),
        "jbd_bms",
    ),
    (  # source PCAP, BTctl (https://github.com/patman15/BMS_BLE-HA/issues/134)
        generate_advertisement_data(  # ECO-WORTHY LiFePO4 12V 100Ah
            local_name="DP04S007L4S100A",
            service_uuids=["0000ff00-0000-1000-8000-00805f9b34fb"],
            manufacturer_data={8856: b"\x28\x37\xc2\xa5"},  # MAC address, wrong
            rssi=-53,
        ),
        "jbd_bms",
    ),
    (  # source bluetoothctl (https://github.com/patman15/BMS_BLE-HA/issues/141)
        generate_advertisement_data(  # https://liontron.com/download/german/LISMART1240LX.pdf
            service_uuids=["0000ff00-0000-1000-8000-00805f9b34fb"],
            manufacturer_data={15984: b"\x97\xd1\xc1\x8c"},  # MAC address, correct
            rssi=-53,
        ),
        "jbd_bms",
    ),
    (  # source bluetoothctl (https://github.com/patman15/BMS_BLE-HA/issues/174)
        generate_advertisement_data(  # LionTron XL19110253
            service_uuids=["0000ff00-0000-1000-8000-00805f9b34fb"],
            manufacturer_data={49572: b"\x38\x99\x15\x54"},  # MAC address, correct
            rssi=-53,
        ),
        "jbd_bms",
    ),
    (  # source bluetoothctl (https://github.com/patman15/BMS_BLE-HA/issues/174)
        generate_advertisement_data(  # LionTron LT40AH
            local_name="LT40AH",
            service_uuids=["0000ff00-0000-1000-8000-00805f9b34fb"],
            manufacturer_data={19011: b"\x1b\x38\xc1\xa4"},  # MAC address, wrong
            rssi=-53,
        ),
        "jbd_bms",
    ),
    (  # source LOG (https://github.com/patman15/BMS_BLE-HA/issues/134)
        # (https://github.com/patman15/BMS_BLE-HA/issues/157)
        generate_advertisement_data(  # ECO-WORTHY LiFePO4 12V 150Ah, DCHOUSE FW v6.6
            local_name="DP04S007L4S120A",
            manufacturer_data={42435: b"\x27\x37\xc2\xa5"},  # MAC address, wrong
            service_uuids=["0000ff00-0000-1000-8000-00805f9b34fb"],
            tx_power=-127,
            rssi=-49,
        ),
        "jbd_bms",
    ),
    (  # source LOG (https://github.com/patman15/BMS_BLE-HA/issues/160#issuecomment-2629318416)
        generate_advertisement_data(
            local_name="SP17S005P17S120A",
            manufacturer_data={34114: b"\34\37\xc2\xa5"},
            service_uuids=["0000ff00-0000-1000-8000-00805f9b34fb"],
            tx_power=-127,
            rssi=-31,
        ),
        "jbd_bms",
    ),
    (  # source LOG (https://github.com/patman15/BMS_BLE-HA/issues/173)
        generate_advertisement_data(  # Eleksol 12V300AH
            local_name="12300DE00013",
            manufacturer_data={44580: b"\x27\x37\xc2\xa5"},  # MAC address, wrong
            service_uuids=[
                "0000ff00-0000-1000-8000-00805f9b34fb",
            ],
            rssi=-60,
        ),
        "jbd_bms",
    ),
    (  # source BTctl (https://github.com/patman15/BMS_BLE-HA/issues/161)
        generate_advertisement_data(  # Felicity Solar LUX-Y-48300LG01
            local_name="F100011002424470238",
            rssi=-56,
        ),
        "felicity_bms",
    ),
    (  # source LOG, proxy (https://github.com/patman15/BMS_BLE-HA/issues/164#issue-2825586172)
        generate_advertisement_data(
            local_name="ECO-WORTHY 02_B8EF",
            manufacturer_data={
                49844: b"\xe0\xfa\xb8\xf0"
            },  # MAC address, correct, public
            service_uuids=[
                "00001800-0000-1000-8000-00805f9b34fb",
                "00001801-0000-1000-8000-00805f9b34fb",
                "0000fff0-0000-1000-8000-00805f9b34fb",
            ],
            rssi=-50,
        ),
        "ecoworthy_bms",
    ),
    (  # source BTctl (https://github.com/patman15/BMS_BLE-HA/issues/194)
        generate_advertisement_data(  # Topband
            local_name="ZM20210512010036�",
            manufacturer_data={0: b"\xfc\x45\xc3\xbc\xd6\xa8"},
            service_uuids=["0000ffe0-0000-1000-8000-00805f9b34fb"],
            rssi=-48,
        ),
        "ective_bms",
    ),
    (  # source advmon (https://github.com/patman15/BMS_BLE-HA/issues/197)
        generate_advertisement_data(  # Creabest
            local_name="100R0002E3",
            manufacturer_data={
                21330: b"\x21\x34\xba\x03\xec\x11\x09\x09\x01\x05\x00\x01\x00\x00"
            },
            service_uuids=["000003c1-0000-1000-8000-00805f9b34fb"],
            rssi=-76,
            tx_power=0,
        ),
        "cbtpwr_bms",
    ),
    (  # source pcap (https://github.com/patman15/BMS_BLE-HA/issues/168)
        generate_advertisement_data(
            local_name="SOK-24V1127",
            service_uuids=["0000fff0-0000-1000-8000-00805f9b34fb"],
            rssi=-94,
        ),
        "abc_bms",
    ),
    (  # source log (https://github.com/patman15/BMS_BLE-HA/issues/394)
        generate_advertisement_data(
            local_name="SOK-AA02120",
            service_uuids=[
                "00001800-0000-1000-8000-00805f9b34fb",
                "00001801-0000-1000-8000-00805f9b34fb",
                "0000180a-0000-1000-8000-00805f9b34fb",
                "0000180f-0000-1000-8000-00805f9b34fb",
                "0000ffe0-0000-1000-8000-00805f9b34fb",
                "0000fff0-0000-1000-8000-00805f9b34fb",
                "f000ffc0-0451-4000-b000-000000000000",
            ],
            rssi=-62,
        ),
        "abc_bms",
    ),
    (  # source advmon (https://github.com/patman15/BMS_BLE-HA/issues/204)
        generate_advertisement_data(  # 16S LiFePo 250A BMS
            local_name="DL-40160901534C",
            manufacturer_data={258: b"\x04"},
            rssi=-87,
        ),
        "daly_bms",
    ),
    (  # source pcap (https://github.com/patman15/BMS_BLE-HA/issues/186)
        generate_advertisement_data(  # Epoch, BMS: RoyPow SPB22-TI04
            local_name=" B12100A 220600016 ",
            service_uuids=[
                "0000ffe0-0000-1000-8000-00805f9b34fb",
                "0000ffe7-0000-1000-8000-00805f9b34fb",
            ],
            manufacturer_data={424: b"\x88\xa0\x12\x6c\x14\x39\x22\xb8"},
            rssi=-87,
        ),
        "roypow_bms",
    ),
    (  # source advmon (https://github.com/patman15/BMS_BLE-HA/issues/186)
        generate_advertisement_data(
            local_name="12-6C-14-39-28-1F",
            rssi=-50,
            manufacturer_data={2865: b"\x88\xa0\x12\x6c\x14\x39\x28\x1f"},
            service_uuids=[
                "0000ffe0-0000-1000-8000-00805f9b34fb",
                "0000fee7-0000-1000-8000-00805f9b34fb",
            ],
        ),
        "roypow_bms",
    ),
    (  # source advmon (https://github.com/patman15/BMS_BLE-HA/issues/186)
        generate_advertisement_data(
            local_name="C6-6C-15-08-A7-E9",
            rssi=-66,
            manufacturer_data={35579: b"\x88\xa0\xc6\x6c\x15\x08\xa7\xe9"},
            service_uuids=[
                "0000ffe0-0000-1000-8000-00805f9b34fb",
                "0000fee7-0000-1000-8000-00805f9b34fb",
            ],
        ),
        "roypow_bms",
    ),
    (  # source advmon (https://github.com/patman15/BMS_BLE-HA/issues/226)
        generate_advertisement_data(  # A4:C1:37:42:3E:D9
            local_name="AP21S002-L21S",
            rssi=-84,
            manufacturer_data={16089: b"\x42\x37\xc1\xa4"},  # MAC address, wrong
            service_uuids=[
                "0000ff00-0000-1000-8000-00805f9b34fb",
            ],
        ),
        "jbd_bms",
    ),
    (  # source advmon (https://github.com/patman15/BMS_BLE-HA/issues/231)
        generate_advertisement_data(
            local_name="CSY012405290042",
            rssi=-78,
            service_uuids=[
                "0000fff0-0000-1000-8000-00805f9b34fb",
            ],
        ),
        "seplos_bms",
    ),
    (  # source advmon (https://github.com/patman15/BMS_BLE-HA/issues/236)
        generate_advertisement_data(
            local_name="SBL-12330BLH1-242055",
            rssi=-84,
            manufacturer_data={123: b"\x02\xff\xff\x7d"},
            service_uuids=["0000ff00-0000-1000-8000-00805f9b34fb"],
        ),
        "jbd_bms",
    ),
    (  # source advmon (https://github.com/patman15/BMS_BLE-HA/issues/240)
        generate_advertisement_data(  # Creabest
            local_name="VB024000390",
            rssi=-73,
            manufacturer_data={16963: b"\x54\x5e\x02\x11\xf8\x2e\x0c\xa8\x89\x42"},
            service_uuids=[
                "0000fff0-0000-1000-8000-00805f9b34fb",
                "0000ffb0-0000-1000-8000-00805f9b34fb",
            ],
        ),
        "cbtpwr_vb_bms",
    ),
    (  # source advmon (https://github.com/patman15/BMS_BLE-HA/issues/236)
        generate_advertisement_data(
            local_name="162400552210210097",
            rssi=-35,
            manufacturer_data={49572: b"\x37\x55\x32\xf9"},  # MAC address, correct
            service_uuids=["0000ff00-0000-1000-8000-00805f9b34fb"],
        ),
        "jbd_bms",
    ),
    (  # source BTctl (https://github.com/patman15/BMS_BLE-HA/issues/242)
        generate_advertisement_data(
            local_name="PKT2201PB121000084",
            rssi=-46,
            manufacturer_data={30669: b"\xe4\x38\xc1\xa4"},  # MAC address, wrong
            service_uuids=["0000ff00-0000-1000-8000-00805f9b34fb"],
        ),
        "jbd_bms",
    ),
    (  # source advmon (https://github.com/patman15/BMS_BLE-HA/issues/241)
        generate_advertisement_data(
            local_name="V-12V200Ah-0215",
            rssi=-74,
        ),
        "ej_bms",
    ),
    (  # source BTctl (https://github.com/patman15/BMS_BLE-HA/issues/253)
        generate_advertisement_data(
            local_name="ECO-WORTHY 02_50DB",
            manufacturer_data={
                47912: b"\xed\x00\x50\xdc"
            },  # MAC address, correct, public
            rssi=-49,
        ),
        "ecoworthy_bms",
    ),
    (  # source advmon (https://github.com/patman15/BMS_BLE-HA/issues/247)
        generate_advertisement_data(
            local_name="BT-TH-66EDFC11",
            rssi=-65,
            manufacturer_data={39008: b"\x66\xed\xfc\x11"},  # MAC address correct
            service_uuids=["0000ffd0-0000-1000-8000-00805f9b34fb"],
        ),
        "renogy_bms",
    ),
    (  # source BTctl (https://github.com/patman15/BMS_BLE-HA/issues/264)
        generate_advertisement_data(
            local_name="gokwh battery",
            manufacturer_data={16666: b"\x29\x37\xc2\xa5"},  # MAC address, wrong
            service_uuids=["0000ff00-0000-1000-8000-00805f9b34fb"],
            rssi=-72,
        ),
        "jbd_bms",
    ),
    (  # source advmon (https://github.com/patman15/BMS_BLE-HA/issues/276)
        generate_advertisement_data(
            local_name="xxxxxxx20126\f",  # renamed
            manufacturer_data={
                65535: b"\x30\x55\x44\x37\x92\xf2"
            },  # value: MAC address
            service_uuids=[
                "00001800-0000-1000-8000-00805f9b34fb",
                "00001801-0000-1000-8000-00805f9b34fb",
                "0000ffe0-0000-1000-8000-00805f9b34fb",
                "f000ffc0-0451-4000-b000-000000000000",
            ],
            rssi=-127,
        ),
        "ective_bms",
    ),
    (  # source advmon (https://github.com/patman15/BMS_BLE-HA/issues/280)
        generate_advertisement_data(
            local_name="P-24050BNNA70-A01152",
            manufacturer_data={22618: b"\xc8\x47\x80\x18\xbc\x81"},
            service_uuids=["0000ffe0-0000-1000-8000-00805f9b34fb"],
            rssi=-57,
        ),
        "redodo_bms",
    ),
    (  # source advmon (https://github.com/patman15/BMS_BLE-HA/issues/286)
        generate_advertisement_data(
            local_name="ECO-WORTHY 0B_5AD4",
            manufacturer_data={
                57570: b"\x5a\x78\x3c\x31"
            },  # MAC address, correct, private
            service_uuids=["0000fff0-0000-1000-8000-00805f9b34fb"],
            rssi=-86,
        ),
        "ecoworthy_bms",
    ),
    (  # source advmon (https://github.com/patman15/BMS_BLE-HA/issues/284)
        generate_advertisement_data(
            local_name="ECO-LFP48100-3U-8EC7",
            manufacturer_data={
                49834: b"\x37\x01\x8e\xc7\x00\x01\x4c\x03"
            },  # MAC address correct
            service_uuids=["0000ff00-0000-1000-8000-00805f9b34fb"],
            rssi=-70,
        ),
        "jbd_bms",
    ),
    (  # source proxy LOG (https://github.com/patman15/BMS_BLE-HA/issues/295)
        generate_advertisement_data(
            local_name="ECO-WORTHY 02_3DDF",
            manufacturer_data={
                15996: b"\x82\x1c\x3d\xe0"
            },  # MAC address, correct, public
            rssi=-49,
        ),
        "ecoworthy_bms",
    ),
    (  # source advmon (https://github.com/patman15/BMS_BLE-HA/issues/301)
        generate_advertisement_data(  # PowerQueen
            local_name="PQ-24100B-A00292",
            rssi=-65,
            manufacturer_data={22618: b"\xc8\x47\x80\x10\xb7\x9a"},
            service_uuids=["0000ffe0-0000-1000-8000-00805f9b34fb"],
        ),
        "redodo_bms",
    ),
    (  # source advmon (https://github.com/patman15/BMS_BLE-HA/issues/302)
        generate_advertisement_data(
            local_name="OGR-48100-123456789",
            manufacturer_data={13880: b"\x13\x01\x4e\x9a"},
            service_uuids=[
                "0000ff00-0000-1000-8000-00805f9b34fb",
                "00000001-0000-1000-8000-00805f9b34fb",
            ],
            rssi=-47,
        ),
        "jbd_bms",
    ),
    (  # source advmon (https://github.com/patman15/BMS_BLE-HA/issues/314)
        generate_advertisement_data(
            local_name="SV12V150224041",
            manufacturer_data={33384: b"\x01\x02\x00\x07\xa0\x30\xf7"},
            rssi=-39,
        ),
        "ej_bms",
    ),
    (  # source advmon (https://github.com/patman15/BMS_BLE-HA/issues/309)
        generate_advertisement_data(
            local_name="JBD-SP16S020-L8S",
            manufacturer_data={13880: b"\x13\x01\x4e\x9a"},
            service_uuids=[
                "00001800-0000-1000-8000-00805f9b34fb",
                "00001801-0000-1000-8000-00805f9b34fb",
                "0000180a-0000-1000-8000-00805f9b34fb",
                "0000ff00-0000-1000-8000-00805f9b34fb",
                "00010203-0405-0607-0809-0a0b0c0d1912",
            ],
            rssi=-81,
        ),
        "jbd_bms",
    ),
    (  # source advmon (https://github.com/patman15/BMS_BLE-HA/issues/291)
        generate_advertisement_data(
            local_name="GW-24Srenamed1",
            rssi=-88,
            manufacturer_data={34952: b"\x88\x88\xbf\x95\x01\x11\x36\x38"},
            service_uuids=[
                "0000ffe0-0000-1000-8000-00805f9b34fb",
                "0000fee7-0000-1000-8000-00805f9b34fb",
            ],
        ),
        "neey_bms",
    ),
    (  # source advmon (https://github.com/patman15/BMS_BLE-HA/issues/291)
        generate_advertisement_data(
            local_name="GW-24Srenamed2",
            rssi=-88,
            service_uuids=[
                "0000ffe0-0000-1000-8000-00805f9b34fb",
                "0000fee7-0000-1000-8000-00805f9b34fb",
            ],
        ),
        "neey_bms",
    ),
    (  # source advmon (https://github.com/patman15/BMS_BLE-HA/issues/291)
        generate_advertisement_data(
            local_name="GW-24Srenamed3",
            rssi=-73,
            manufacturer_data={
                55769: b"\x88\xa0\x2b\x80\x03\xf2\xfc\x9b"
            },  # MAC address
            service_uuids=[
                "0000ffe0-0000-1000-8000-00805f9b34fb",
                "0000fee7-0000-1000-8000-00805f9b34fb",
            ],
        ),
        "neey_bms",
    ),
    (  # proxy LOG (https://github.com/patman15/BMS_BLE-HA/issues/85)
        generate_advertisement_data(  # Bulltron battery
            local_name="DL-FB4C2E0000000",  # MAC address (Bouffalo Lab)
            manufacturer_data={771: " \x00\xb4\xc2\xe0\x00\x00\x00\x44\x4c\x00"},
            service_uuids=[],
            rssi=-81,
        ),
        "daly_bms",
    ),
    (  # source advmon (https://github.com/patman15/BMS_BLE-HA/issues/326)
        generate_advertisement_data(
            local_name="DCHOUSE 01_4F9F",
            rssi=-68,
            manufacturer_data={57570: b"\x5a\x72\xa7\x45"},  # MAC address correct
            service_uuids=["0000fff0-0000-1000-8000-00805f9b34fb"],
        ),
        "ecoworthy_bms",
    ),
    (  # source advmon (https://github.com/patman15/BMS_BLE-HA/issues/329)
        generate_advertisement_data(
            local_name="DWCK00309J-029",  # Vatrer battery
            manufacturer_data={49148: b"\x34\x37\xc1\xa4"},  # MAC address, wrong
            service_uuids=["0000ff00-0000-1000-8000-00805f9b34fb"],
            rssi=-46,
        ),
        "jbd_bms",
    ),
    (  # source advmon (https://github.com/patman15/BMS_BLE-HA/issues/346)
        generate_advertisement_data(
            local_name="LT-12100BG-A06359",
            manufacturer_data={22618: b"\x36\x34\x24\x62\xa2\x6b"},
            service_uuids=["0000ffe0-0000-1000-8000-00805f9b34fb"],
            rssi=-87,
        ),
        "ej_bms",
    ),
    (  # source advmon (https://github.com/patman15/BMS_BLE-HA/issues/358)
        generate_advertisement_data(
            local_name="libattU12E9",
            manufacturer_data={21320: b"8428089d12e96400"},
            service_uuids=[
                "00001800-0000-1000-8000-00805f9b34fb",
                "00001801-0000-1000-8000-00805f9b34fb",
                "6e400001-b5a3-f393-e0a9-e50e24dcca9e",
            ],
            rssi=-62,
        ),
        "ej_bms",
    ),
    (  # source advmon (https://github.com/patman15/BMS_BLE-HA/issues/346)
        generate_advertisement_data(
            local_name="xiaoxiang BMS",
            manufacturer_data={11313: b"\x20\x37\xc1\xa4"},  # MAC address, wrong
            service_uuids=["0000ff00-0000-1000-8000-00805f9b34fb"],
            rssi=-43,
        ),
        "jbd_bms",
    ),
    (  # source advmon (https://github.com/patman15/BMS_BLE-HA/issues/370)
        generate_advertisement_data(
            local_name="L-12100BNNA70-A09683",
            rssi=-46,
            manufacturer_data={22618: b"\xc8\x47\x80\x15\xde\x04"},
            service_uuids=["0000ffe0-0000-1000-8000-00805f9b34fb"],
        ),
        "redodo_bms",
    ),
    (  # source advmon (https://github.com/patman15/BMS_BLE-HA/issues/367)
        generate_advertisement_data(
            local_name="RO-24100B-A00162",
            rssi=-45,
            manufacturer_data={22618: b"\xc8\x47\x80\x12\xd5\xe7"},
            service_uuids=["0000ffe0-0000-1000-8000-00805f9b34fb"],
        ),
        "redodo_bms",
    ),
<<<<<<< HEAD
    (  # source advmon (https://github.com/patman15/BMS_BLE-HA/issues/366)
        generate_advertisement_data(
            local_name="ANT-BLE24C-001",
            rssi=-70,
            manufacturer_data={8979: b"\x88\xa0\xaa\xbb\xcc\x90\x00\x01"},
            service_uuids=["0000ffe0-0000-1000-8000-00805f9b34fb"],
        ),
        "ant_bms",
=======
    (  # source advmon (https://github.com/patman15/BMS_BLE-HA/issues/390)
        generate_advertisement_data(
            local_name="RNGRBP1228000830",
            rssi=-44,
            manufacturer_data={57676: b"\x74\x57\x94\x7b"},  # MAC address, correct
        ),
        "renogy_pro_bms",
    ),
    (  # source advmon (https://github.com/patman15/BMS_BLE-HA/issues/360)
        generate_advertisement_data(
            local_name="LT-51230BGC-A00229",
            rssi=-64,
            manufacturer_data={22618: b"\xc8\x47\x80\x12\xd6\x4e"},  # MAC address
            service_uuids=["0000ffe0-0000-1000-8000-00805f9b34fb"],
        ),
        "redodo_bms",
    ),
    (  # source advmon (https://github.com/patman15/BMS_BLE-HA/issues/386)
        generate_advertisement_data(
            local_name="ECO-WORTHY 0B_198D",
            manufacturer_data={
                59362: b"\x79\x8e\x37\x3d"
            },  # MAC address, correct, private
            service_uuids=["0000fff0-0000-1000-8000-00805f9b34fb"],
            rssi=-50,
        ),
        "ecoworthy_bms",
    ),
    (  # source advmon (https://github.com/patman15/BMS_BLE-HA/issues/406)
        generate_advertisement_data(
            local_name="AL12-100-4S-B01",
            manufacturer_data={36783: b"\x30\x37\xc1\xa4"},  # MAC address, wrong
            service_uuids=["0000ff00-0000-1000-8000-00805f9b34fb"],
            rssi=-63,
        ),
        "jbd_bms",
    ),
    (  # source advmon (https://github.com/patman15/BMS_BLE-HA/issues/406)
        generate_advertisement_data(
            local_name="AL12-100-4S-B02",
            manufacturer_data={21516: b"\x50\x37\xc1\xa4"},  # MAC address, wrong
            service_uuids=["0000ff00-0000-1000-8000-00805f9b34fb"],
            rssi=-62,
        ),
        "jbd_bms",
    ),
    (  # source advmon (https://github.com/patman15/BMS_BLE-HA/issues/402)
        generate_advertisement_data(
            local_name="LT-12100BG-A07700",  # -A07248
            manufacturer_data={22618: b"\xc8\x47\x80\x12\xb3\xb8"},
            service_uuids=["0000ffe0-0000-1000-8000-00805f9b34fb"],
            rssi=-87,
        ),
        "redodo_bms",
>>>>>>> 42c1e1aa
    ),
]<|MERGE_RESOLUTION|>--- conflicted
+++ resolved
@@ -809,7 +809,6 @@
         ),
         "redodo_bms",
     ),
-<<<<<<< HEAD
     (  # source advmon (https://github.com/patman15/BMS_BLE-HA/issues/366)
         generate_advertisement_data(
             local_name="ANT-BLE24C-001",
@@ -818,7 +817,7 @@
             service_uuids=["0000ffe0-0000-1000-8000-00805f9b34fb"],
         ),
         "ant_bms",
-=======
+    ),
     (  # source advmon (https://github.com/patman15/BMS_BLE-HA/issues/390)
         generate_advertisement_data(
             local_name="RNGRBP1228000830",
@@ -873,6 +872,5 @@
             rssi=-87,
         ),
         "redodo_bms",
->>>>>>> 42c1e1aa
     ),
 ]