--- conflicted
+++ resolved
@@ -993,7 +993,6 @@
         ),
         "jbd_bms",
     ),
-<<<<<<< HEAD
     (  # source advmon (https://github.com/patman15/BMS_BLE-HA/issues/472)
         generate_advertisement_data(  # LiTime LFP 24V / 100Ah
             local_name="LT-24100B-A00473",
@@ -1002,7 +1001,7 @@
             service_uuids=["0000ffe0-0000-1000-8000-00805f9b34fb"],
         ),
         "redodo_bms",
-=======
+    ),
     (  # source LOG
         generate_advertisement_data(
             local_name="SP112B2409100524      ",
@@ -1010,6 +1009,5 @@
             rssi=-96,
         ),
         "seplos_bms",
->>>>>>> 54a9c580
     ),
 ]