"""Test data for BLE Battery Management System integration config flow."""

from typing import Final

from .bluetooth import generate_advertisement_data

ADVERTISEMENTS: Final[list] = [
    (  # source LOG
        generate_advertisement_data(
            local_name="NWJ20221223010330\x11",
            manufacturer_data={65535: b"0UD7\xa2\xd2"},
            service_uuids=["0000ffe0-0000-1000-8000-00805f9b34fb"],
            rssi=-56,
        ),
        "ective_bms",
    ),
    (  # source LOG
        generate_advertisement_data(
            local_name="NWJ20221223010388\x11",
            manufacturer_data={65535: b"0UD7b\xec"},
            service_uuids=["0000ffe0-0000-1000-8000-00805f9b34fb"],
            rssi=-47,
        ),
        "ective_bms",
    ),
    (  # nRF Connect (https://github.com/patman15/BMS_BLE-HA/issues/82#issuecomment-2498299433)
        generate_advertisement_data(
            local_name="$PFLAC,R,RADIOID\x0D\x0A",
            manufacturer_data={65535: b"\x10\x55\x44\x33\xE8\xB4"},
            service_uuids=["0000ffe0-0000-1000-8000-00805f9b34fb"],
            rssi=-47,
        ),
        "ective_bms",
    ),
    (  # BTctl (https://github.com/patman15/BMS_BLE-HA/issues/137)
        generate_advertisement_data(
            local_name="NWJ20200720020539",
            manufacturer_data={0: b"\x34\x14\xb5\x9d\x78\xE7\x4c"},
            service_uuids=["0000ffe0-0000-1000-8000-00805f9b34fb"],
        ),
        "ective_bms",
    ),
    (
        generate_advertisement_data(
            local_name="BatteryOben-00",
            manufacturer_data={2917: b"\x88\xa0\xc8G\x80\x0f\xd5\xc5"},
            service_uuids=["0000ffe0-0000-1000-8000-00805f9b34fb"],
            tx_power=-127,
            rssi=-83,
        ),
        "jikong_bms",
    ),
    (  # source LOG
        generate_advertisement_data(
            local_name="BatterieUnten-01",
            manufacturer_data={2917: b"\x88\xa0\xc8G\x80\r\x08k"},
            service_uuids=["0000ffe0-0000-1000-8000-00805f9b34fb"],
            tx_power=-127,
            rssi=-68,
        ),
        "jikong_bms",
    ),
    (  # source LOG
        generate_advertisement_data(
            local_name="JK_B2A8S20P",
            manufacturer_data={2917: b"\x88\xa0\xc8G\x80\x14\x88\xb7"},
            service_uuids=[
                "00001800-0000-1000-8000-00805f9b34fb",
                "00001801-0000-1000-8000-00805f9b34fb",
                "0000180a-0000-1000-8000-00805f9b34fb",
                "0000180f-0000-1000-8000-00805f9b34fb",
                "0000fee7-0000-1000-8000-00805f9b34fb",
                "0000ffe0-0000-1000-8000-00805f9b34fb",
                "f000ffc0-0451-4000-b000-000000000000",
            ],
            rssi=-67,
        ),
        "jikong_bms",
    ),
    (  # source LOG
        generate_advertisement_data(
            local_name="SP05B2312190075       ",
            service_uuids=["0000fff0-0000-1000-8000-00805f9b34fb"],
            tx_power=-127,
            rssi=-76,
        ),
        "seplos_bms",
    ),
    (  # source BTctl (https://github.com/patman15/BMS_BLE-HA/issues/142)
        generate_advertisement_data(
            local_name="SP51B2407270006       ",
            service_uuids=[
                "00001800-0000-1000-8000-00805f9b34fb",
                "00001801-0000-1000-8000-00805f9b34fb",
                "0000fff0-0000-1000-8000-00805f9b34fb",
                "02f00000-0000-0000-8000-00000000fe00",
            ],
            rssi=-46,
        ),
        "seplos_bms",
    ),
    (  # source LOG
        generate_advertisement_data(
            local_name="SP66B2404270002       ",
            service_uuids=["0000fff0-0000-1000-8000-00805f9b34fb"],
            rssi=-81,
        ),
        "seplos_bms",
    ),
    (
        generate_advertisement_data(
            local_name="BP02",
            service_uuids=["0000ff00-0000-1000-8000-00805f9b34fb"],
            rssi=-81,
        ),
        "seplos_v2_bms",
    ),
    (  # source LOG
        generate_advertisement_data(
            local_name="BP02",
            service_uuids=[
                "00001800-0000-1000-8000-00805f9b34fb",
                "00001801-0000-1000-8000-00805f9b34fb",
                "0000ff00-0000-1000-8000-00805f9b34fb",
            ],
            rssi=-90,
        ),
        "seplos_v2_bms",
    ),
    (  # source LOG
        generate_advertisement_data(
            local_name="LT-12V-1544",
            manufacturer_data={33384: b"\x01\x02\x00\x07\x81\xb5N"},
            tx_power=-127,
            rssi=-71,
        ),
        "ej_bms",
    ),
<<<<<<< HEAD
    (  # source LOG, https://github.com/patman15/BMS_BLE-HA/issues/59
=======
    (  # proxy LOG (https://github.com/patman15/BMS_BLE-HA/issues/187)
        generate_advertisement_data(
            local_name="L-12V100AH-0902",
            tx_power=5,
            rssi=-87,
        ),
        "ej_bms",
    ),
    (  # proxy LOG (https://github.com/patman15/BMS_BLE-HA/issues/187)
        generate_advertisement_data(
            local_name="LT-12V-0002\r\n",
            tx_power=5,
            rssi=-94,
        ),
        "ej_bms",
    ),
    (  # source LOG
>>>>>>> af009596
        generate_advertisement_data(
            local_name="170R000121",
            manufacturer_data={
                21330: b"!4\xba\x03\xec\x11\x0c\xb4\x01\x05\x00\x01\x00\x00"
            },
            service_uuids=[
                "00001800-0000-1000-8000-00805f9b34fb",
                "00001801-0000-1000-8000-00805f9b34fb",
                "0000180a-0000-1000-8000-00805f9b34fb",
                "0000fd00-0000-1000-8000-00805f9b34fb",
                "0000ff90-0000-1000-8000-00805f9b34fb",
                "0000ffb0-0000-1000-8000-00805f9b34fb",
                "0000ffc0-0000-1000-8000-00805f9b34fb",
                "0000ffd0-0000-1000-8000-00805f9b34fb",
                "0000ffe0-0000-1000-8000-00805f9b34fb",
                "0000ffe5-0000-1000-8000-00805f9b34fb",
                "0000fff0-0000-1000-8000-00805f9b34fb",
            ],
            tx_power=0,
            rssi=-75,
        ),
        "cbtpwr_bms",
    ),
    (  # source PCAP
        generate_advertisement_data(
            manufacturer_data={54976: b"\x3c\x4f\xac\x50\xff"},
        ),
        "tdt_bms",
    ),
    (  # source BTctl (https://github.com/patman15/BMS_BLE-HA/issues/52#issuecomment-2390048120)
        generate_advertisement_data(
            local_name="TBA-13500277",
            service_uuids=[
                "00001800-0000-1000-8000-00805f9b34fb",
                "00001801-0000-1000-8000-00805f9b34fb",
                "0000180a-0000-1000-8000-00805f9b34fb",
                "0000fff0-0000-1000-8000-00805f9b34fb",
            ],
            rssi=-72,
        ),
        "dpwrcore_bms",
    ),
    (  # source LOG
        generate_advertisement_data(
            local_name="SmartBat-B15051",
            service_uuids=["0000fff0-0000-1000-8000-00805f9b34fb"],
            tx_power=3,
            rssi=-66,
        ),
        "ogt_bms",
    ),
    (  # source PCAP
        generate_advertisement_data(
            local_name="R-24100BNN160-A00643",
            service_uuids=["0000ffe0-0000-1000-8000-00805f9b34fb"],
            manufacturer_data={22618: b"\xc8\x47\x80\x15\xd8\x34"},
        ),
        "redodo_bms",
    ),
    (  # source LOG (https://github.com/patman15/BMS_BLE-HA/issues/89)
        generate_advertisement_data(
            local_name="DL-46640102XXXX",
            manufacturer_data={25670: b"\x01\x02\t\xac"},
            service_uuids=["0000fff0-0000-1000-8000-00805f9b34fb"],
            tx_power=-127,
            rssi=-58,
        ),
        "daly_bms",
    ),
    (  # source LOG, proxy (https://github.com/patman15/BMS_BLE-HA/issues/160)
        generate_advertisement_data(
            local_name="DL-401710015C9B",
            manufacturer_data={770: b"\x16\x40\x17\x10\x01\x5c\x9b\x44\x4c"},
            rssi=-36,
        ),
        "daly_bms",
    ),
    (  # source BTctl (https://github.com/patman15/BMS_BLE-HA/issues/145)
        generate_advertisement_data(
            local_name="JHB-501812XXXXXX",
            manufacturer_data={260: b"\x01\x50\x18\x12\x01\xa3\xb3\x4a\x48\x42"},
            rssi=-46,
        ),
        "daly_bms",
    ),
    (  # source LOG (https://github.com/patman15/BMS_BLE-HA/issues/160#issuecomment-2629318416)
        generate_advertisement_data(
            local_name="Randomname",  # JHB-50181201A494
            manufacturer_data={260: b"\x01\x50\x18\x12\x01\xa4\x94JHB"},
            tx_power=-127,
            rssi=-36,
        ),
        "daly_bms",
    ),
    (  # source BTctl (https://github.com/patman15/BMS_BLE-HA/issues/174#issuecomment-2637936795)
        generate_advertisement_data(
            local_name="BT270-2",
            manufacturer_data={770: b"\x16\x40\x17\x12\x01\x11\x97\x44\x4c"},
            rssi=-60,
        ),
        "daly_bms",
    ),
    (  # source nRF (https://github.com/patman15/BMS_BLE-HA/issues/22#issuecomment-2198586195)
        generate_advertisement_data(  # Supervolt battery
            local_name="SX100P-B230201",
            service_uuids=["0000ff00-0000-1000-8000-00805f9b34fb"],
            manufacturer_data={31488: "\x02\xFF\xFF\x7D"},
        ),
        "jbd_bms",
    ),
    (  # source LOG (https://github.com/patman15/BMS_BLE-HA/issues/144)
        generate_advertisement_data(  # ECO-WORTHY LiFePO4 12V 100Ah
            local_name="DP04S007L4S100A",
            manufacturer_data={6226: b"\x28\x37\xc2\xa5"},  # MAC address, wrong
            service_uuids=["0000ff00-0000-1000-8000-00805f9b34fb"],
            rssi=-57,
        ),
        "jbd_bms",
    ),
    (  # source PCAP, BTctl (https://github.com/patman15/BMS_BLE-HA/issues/134)
        generate_advertisement_data(  # ECO-WORTHY LiFePO4 12V 100Ah
            local_name="DP04S007L4S100A",
            service_uuids=["0000ff00-0000-1000-8000-00805f9b34fb"],
            manufacturer_data={8856: "\x28\x37\xc2\xa5"},  # MAC address, wrong
            rssi=-53,
        ),
        "jbd_bms",
    ),
    (  # source LOG (https://github.com/patman15/BMS_BLE-HA/issues/134)
        # (https://github.com/patman15/BMS_BLE-HA/issues/157)
        generate_advertisement_data(  # ECO-WORTHY LiFePO4 12V 150Ah, DCHOUSE FW v6.6
            local_name="DP04S007L4S120A",
            manufacturer_data={42435: b"\x27\x37\xc2\xa5"},  # MAC address, wrong
            service_uuids=["0000ff00-0000-1000-8000-00805f9b34fb"],
            tx_power=-127,
            rssi=-49,
        ),
        "jbd_bms",
    ),
    (  # source LOG (https://github.com/patman15/BMS_BLE-HA/issues/160#issuecomment-2629318416)
        generate_advertisement_data(
            local_name="SP17S005P17S120A",
            manufacturer_data={34114: b"\34\37\xc2\xa5"},
            service_uuids=["0000ff00-0000-1000-8000-00805f9b34fb"],
            tx_power=-127,
            rssi=-31,
        ),
        "jbd_bms",
    ),
    (  # source LOG (https://github.com/patman15/BMS_BLE-HA/issues/173)
        generate_advertisement_data(  # Eleksol 12V300AH
            local_name="12300DE00013",
            manufacturer_data={44580: b"\x27\x37\xc2\xa5"},  # MAC address, wrong
            service_uuids=[
                "0000ff00-0000-1000-8000-00805f9b34fb",
            ],
            rssi=-60,
        ),
        "jbd_bms",
    ),
]<|MERGE_RESOLUTION|>--- conflicted
+++ resolved
@@ -136,9 +136,6 @@
         ),
         "ej_bms",
     ),
-<<<<<<< HEAD
-    (  # source LOG, https://github.com/patman15/BMS_BLE-HA/issues/59
-=======
     (  # proxy LOG (https://github.com/patman15/BMS_BLE-HA/issues/187)
         generate_advertisement_data(
             local_name="L-12V100AH-0902",
@@ -155,8 +152,7 @@
         ),
         "ej_bms",
     ),
-    (  # source LOG
->>>>>>> af009596
+    (  # source LOG, https://github.com/patman15/BMS_BLE-HA/issues/59
         generate_advertisement_data(
             local_name="170R000121",
             manufacturer_data={
