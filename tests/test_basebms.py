"""Test the BLE Battery Management System base class functions."""

<<<<<<< HEAD
from collections.abc import Buffer
from typing import Final
from uuid import UUID

from bleak.backends.characteristic import BleakGATTCharacteristic
from bleak.backends.device import BLEDevice
from bleak.exc import BleakError
from bleak.uuids import normalize_uuid_str
import pytest

from custom_components.bms_ble.plugins.basebms import (
    AdvertisementPattern,
    BaseBMS,
    BMSsample,
)

from .bluetooth import generate_ble_device
from .conftest import MockBleakClient


class MockWriteModeBleakClient(MockBleakClient):
    """Emulate a BleakClient with selectable write mode response."""

    # The following attributes are used to simulate the behavior of the BleakClient
    # They need to be set via monkeypatching in the test since init() is called by the BMS
    PATTERN: list[bytes | Exception | None] = []
    VALID_WRITE_MODES: list[str] = ["write-without_response", "write"]
    EXP_WRITE_RESPONSE: list[bool] = []

    async def write_gatt_char(
        self,
        char_specifier: BleakGATTCharacteristic | int | str | UUID,
        data: Buffer,
        response: bool | None = None,
    ) -> None:
        """Issue write command to GATT."""
        await super().write_gatt_char(char_specifier, data, response)

        assert self._notify_callback is not None
        if self.PATTERN:
            # check if we have a pattern to return
            pattern: bytes | Exception | None = self.PATTERN.pop(0)
            exp_wr_mode: Final[bool] = self.EXP_WRITE_RESPONSE.pop(0)
            if isinstance(pattern, Exception):
                raise pattern

            req_wr_mode: Final[str] = "write" if response else "write-without_response"
            assert response == exp_wr_mode, "write response mismatch"

            if isinstance(pattern, bytes) and req_wr_mode in self.VALID_WRITE_MODES:
                # check if we have a dict to return
                self._notify_callback("rx_char", bytearray(pattern))
                return

            # if None was selected do not return (trigger timeout) and wait for next pattern
            return

        # no pattern left, raise exception
        raise ValueError


class WMTestBMS(BaseBMS):
    """Test BMS implementation."""

    def __init__(
        self,
        char_tx_properties: list[str],
        ble_device: BLEDevice,
        reconnect: bool = False,
    ) -> None:
        """Initialize BMS."""
        super().__init__(__name__, ble_device, reconnect)
        self._char_tx_properties: list[str] = char_tx_properties

    @staticmethod
    def matcher_dict_list() -> list[AdvertisementPattern]:
        """Provide BluetoothMatcher definition."""
        return [{"local_name": "Test", "connectable": True}]

    @staticmethod
    def device_info() -> dict[str, str]:
        """Return device information for the battery management system."""
        return {"manufacturer": "Test Manufacturer", "model": "write mode test"}

    @staticmethod
    def uuid_services() -> list[str]:
        """Return list of 128-bit UUIDs of services required by BMS."""
        return [normalize_uuid_str("afe0")]

    @staticmethod
    def uuid_rx() -> str:
        """Return 16-bit UUID of characteristic that provides notification/read property."""
        return "afe1"

    @staticmethod
    def uuid_tx() -> str:
        """Return 16-bit UUID of characteristic that provides write property."""
        return "afe2"

    def _wr_response(self, char: int | str) -> bool:
        return bool("write" in self._char_tx_properties)

    def _notification_handler(
        self, _sender: BleakGATTCharacteristic, data: bytearray
    ) -> None:
        """Handle the RX characteristics notify event (new data arrives)."""
        self._log.debug("RX BLE data: %s", data)
        self._data = data
        self._data_event.set()

    async def _async_update(self) -> BMSsample:
        """Update battery status information."""
        await self._await_reply(b"mock_command")

        return {"problem_code": int.from_bytes(self._data, "big", signed=False)}
=======
from collections.abc import Callable

import pytest

from custom_components.bms_ble.plugins.basebms import (
    BaseBMS,
    BMSsample,
    crc8,
    crc_modbus,
    crc_xmodem,
)
>>>>>>> 52f6a4df


def test_calc_missing_values(bms_data_fixture: BMSsample) -> None:
    """Check if missing data is correctly calculated."""
    bms_data: BMSsample = bms_data_fixture
    ref: BMSsample = bms_data_fixture.copy()

    BaseBMS._add_missing_values(
        bms_data,
        frozenset(
            {
                "battery_charging",
                "cycle_capacity",
                "power",
                "runtime",
                "delta_voltage",
                "temperature",
                "voltage",  # check that not overwritten
            }
        ),
    )
    ref = ref | {
        "cycle_capacity": 238,
        "delta_voltage": 0.111,
        "power": (
            -91
            if bms_data.get("current", 0) < 0
            else 0 if bms_data.get("current") == 0 else 147
        ),
        # battery is charging if current is positive
        "battery_charging": bms_data.get("current", 0) > 0,
        "temperature": -34.396,
        "problem": False,
    }
    if bms_data.get("current", 0) < 0:
        ref |= {"runtime": 9415}

    assert bms_data == ref


def test_calc_voltage() -> None:
    """Check if missing data is correctly calculated."""
    bms_data: BMSsample = {"cell_voltages": [3.456, 3.567]}
    ref: BMSsample = bms_data.copy()
    BaseBMS._add_missing_values(bms_data, frozenset({"voltage"}))
    assert bms_data == ref | {"voltage": 7.023, "problem": False}


def test_calc_cycle_chrg() -> None:
    """Check if missing data is correctly calculated."""
    bms_data: BMSsample = {"battery_level": 73, "design_capacity": 125}
    ref: BMSsample = bms_data.copy()
    BaseBMS._add_missing_values(bms_data, frozenset({"cycle_charge"}))
    assert bms_data == ref | {"cycle_charge": 91.25, "problem": False}


@pytest.fixture(
    name="problem_samples",
    params=[
        ({"voltage": -1}, "negative overall voltage"),
        ({"cell_voltages": [5.907]}, "high cell voltage"),
        ({"cell_voltages": [-0.001]}, "negative cell voltage"),
        ({"delta_voltage": 5.907}, "doubtful delta voltage"),
        ({"cycle_charge": 0}, "doubtful cycle charge"),
        ({"battery_level": 101}, "doubtful SoC"),
        ({"problem_code": 0x1}, "BMS problem code"),
        ({"problem": True}, "BMS problem report"),
    ],
    ids=lambda param: param[1],
)
def mock_bms_data(request: pytest.FixtureRequest) -> BMSsample:
    """Return BMS data to check error handling function."""
    return request.param[0]


def test_problems(problem_samples: BMSsample) -> None:
    """Check if missing data is correctly calculated."""
    bms_data: BMSsample = problem_samples.copy()

    BaseBMS._add_missing_values(bms_data, frozenset({"runtime"}))

    assert bms_data == problem_samples | {"problem": True}


<<<<<<< HEAD
@pytest.mark.parametrize(
    ("replies", "exp_wr_response", "exp_output"),
    [
        ([b"\x12"], [True], [0x12]),
        (
            [None] * 2 * (BaseBMS.MAX_RETRY),
            [True] * (BaseBMS.MAX_RETRY) + [False] * (BaseBMS.MAX_RETRY),
            [TimeoutError()],
        ),
        (
            [None] * (BaseBMS.MAX_RETRY - 1) + [b"\x13"],
            [True] * (BaseBMS.MAX_RETRY),
            [0x13],
        ),
        (
            [None] * (BaseBMS.MAX_RETRY) + [b"\x14"],
            [True] * (BaseBMS.MAX_RETRY) + [False],
            [0x14],
        ),
        (
            [BleakError()]
            + [None] * (BaseBMS.MAX_RETRY - 1)
            + [b"\x15"]
            + [None] * (BaseBMS.MAX_RETRY - 1)
            + [b"\x16"],
            [True] + [False] * BaseBMS.MAX_RETRY + [False] * BaseBMS.MAX_RETRY,
            [0x15, 0x16],
        ),
        (
            [None] * (BaseBMS.MAX_RETRY - 1) + [ValueError()],
            [True] * (BaseBMS.MAX_RETRY),
            [ValueError()],
        ),
    ],
    ids=[
        "basic_test",
        "no_response",
        "retry_count-1",
        "retry_count",
        "mode_switch",
        "unhandled_exc",
    ],
)
async def test_write_mode(
    monkeypatch,
    patch_bleak_client,
    patch_bms_timeout,
    replies: list[bytearray | Exception | None],
    exp_wr_response: list[bool],
    exp_output: list[int | Exception],
    request: pytest.FixtureRequest,
) -> None:
    """Check if write mode selection works correctly."""

    assert len(replies) == len(
        exp_wr_response
    ), "Replies and expected responses must match in length!"
    patch_bms_timeout()
    monkeypatch.setattr(MockWriteModeBleakClient, "PATTERN", replies)
    monkeypatch.setattr(MockWriteModeBleakClient, "EXP_WRITE_RESPONSE", exp_wr_response)

    patch_bleak_client(MockWriteModeBleakClient)

    bms = WMTestBMS(
        ["write-no-response", "write"],
        generate_ble_device("cc:cc:cc:cc:cc:cc", "MockBLEDevice", None, -73),
        False,
    )

    # NOTE: the output must reflect the end result after one call, as the init of HA resets the whole BMS!
    for output in exp_output:
        if isinstance(output, Exception):
            with pytest.raises(type(output)):
                await bms.async_update()
        else:
            assert await bms.async_update() == {
                "problem_code": output
            }, f"{request.node.name} failed!"
=======
def test_crc_calculations() -> None:
    """Check if CRC calculations are correct."""
    # Example data for CRC calculation
    data: bytearray = bytearray([0x31, 0x32, 0x33, 0x34, 0x35, 0x36, 0x37, 0x38, 0x39])
    test_fn: list[tuple[Callable[[bytearray], int], int]] = [
        (crc_modbus, 0x4B37),
        (crc8, 0xA1),
        (crc_xmodem, 0x31C3),
    ]

    for crc_fn, expected_crc in test_fn:
        calculated_crc: int = crc_fn(data)
        assert (
            calculated_crc == expected_crc
        ), f"Expected {expected_crc}, got {calculated_crc}"
>>>>>>> 52f6a4df
<|MERGE_RESOLUTION|>--- conflicted
+++ resolved
@@ -1,7 +1,6 @@
 """Test the BLE Battery Management System base class functions."""
 
-<<<<<<< HEAD
-from collections.abc import Buffer
+from collections.abc import Buffer, Callable
 from typing import Final
 from uuid import UUID
 
@@ -15,6 +14,9 @@
     AdvertisementPattern,
     BaseBMS,
     BMSsample,
+    crc8,
+    crc_modbus,
+    crc_xmodem,
 )
 
 from .bluetooth import generate_ble_device
@@ -116,20 +118,6 @@
         await self._await_reply(b"mock_command")
 
         return {"problem_code": int.from_bytes(self._data, "big", signed=False)}
-=======
-from collections.abc import Callable
-
-import pytest
-
-from custom_components.bms_ble.plugins.basebms import (
-    BaseBMS,
-    BMSsample,
-    crc8,
-    crc_modbus,
-    crc_xmodem,
-)
->>>>>>> 52f6a4df
-
 
 def test_calc_missing_values(bms_data_fixture: BMSsample) -> None:
     """Check if missing data is correctly calculated."""
@@ -213,7 +201,6 @@
     assert bms_data == problem_samples | {"problem": True}
 
 
-<<<<<<< HEAD
 @pytest.mark.parametrize(
     ("replies", "exp_wr_response", "exp_output"),
     [
@@ -292,7 +279,6 @@
             assert await bms.async_update() == {
                 "problem_code": output
             }, f"{request.node.name} failed!"
-=======
 def test_crc_calculations() -> None:
     """Check if CRC calculations are correct."""
     # Example data for CRC calculation
@@ -307,5 +293,4 @@
         calculated_crc: int = crc_fn(data)
         assert (
             calculated_crc == expected_crc
-        ), f"Expected {expected_crc}, got {calculated_crc}"
->>>>>>> 52f6a4df
+        ), f"Expected {expected_crc}, got {calculated_crc}"