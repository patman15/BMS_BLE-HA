--- conflicted
+++ resolved
@@ -186,20 +186,6 @@
             }
         # add individual temperature values to temperature sensor
         if self.entity_description.key == ATTR_TEMPERATURE:
-<<<<<<< HEAD
-            return {
-                ATTR_TEMP_SENSORS: [
-                    v
-                    for k, v in self.coordinator.data.items()
-                    if k.startswith(KEY_TEMP_VALUE)
-                ]
-            }
-        if (
-            self.entity_description.key == ATTR_CURRENT
-            and ATTR_BALANCE_CUR in self.coordinator.data
-        ):
-            return {ATTR_BALANCE_CUR: [self.coordinator.data[ATTR_BALANCE_CUR]]}
-=======
             temp_sensors: Final = [
                 v
                 for k, v in self.coordinator.data.items()
@@ -209,8 +195,12 @@
                 return {ATTR_TEMP_SENSORS: temp_sensors}
             if temp := self.coordinator.data.get(ATTR_TEMPERATURE):
                 return {ATTR_TEMP_SENSORS: [temp]}
-
->>>>>>> af948750
+        # add balance current as attribute to current sensor
+        if (
+            self.entity_description.key == ATTR_CURRENT
+            and ATTR_BALANCE_CUR in self.coordinator.data
+        ):
+            return {ATTR_BALANCE_CUR: [self.coordinator.data[ATTR_BALANCE_CUR]]}
         return None
 
     @property
