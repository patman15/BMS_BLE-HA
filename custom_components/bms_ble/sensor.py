--- conflicted
+++ resolved
@@ -42,11 +42,8 @@
     ATTR_TEMP_SENSORS,
     DOMAIN,
     KEY_CELL_VOLTAGE,
-<<<<<<< HEAD
+    KEY_TEMP_VALUE,
     LOGGER,
-=======
-    KEY_TEMP_VALUE,
->>>>>>> 49b0187e
 )
 from .coordinator import BTBmsCoordinator
 
