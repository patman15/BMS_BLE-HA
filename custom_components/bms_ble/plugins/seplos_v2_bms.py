--- conflicted
+++ resolved
@@ -40,17 +40,8 @@
     _MIN_LEN: Final[int] = 10
     _MAX_SUBS: Final[int] = 0xF
     _CELL_POS: Final[int] = 9
-<<<<<<< HEAD
-    # _FIELDS: Final[  # Seplos V2: device manufacturer info 0x51, parallel data 0x62
-    #     list[tuple[str, int, int, int, bool, Callable[[int], int | float]]]
-    # ] = [
-    #     (KEY_PACK_COUNT, 0x51, 42, 1, False, lambda x: min(int(x), BMS._MAX_SUBS)),
-    #     (KEY_PROBLEM, 0x62, 47, 6, False, lambda x: x),
-    # ]
-=======
     _PRB_MAX: Final[int] = 8  # max number of alarm event bytes
     _PRB_MASK: Final[int] = ~0x82FFFF  # ignore byte 7-8 + byte 6 (bit 7,2)
->>>>>>> bbc79f4d
     _PFIELDS: Final[  # Seplos V2: single machine data
         list[tuple[str, int, int, int, bool, Callable[[int], int | float]]]
     ] = [
@@ -235,24 +226,15 @@
             )
         }
 
-<<<<<<< HEAD
-        # get alarms from parallel data (main pack, 8)
-        alarm_events: Final[int] = int.from_bytes(self._data_final[0x62][46:47])
-=======
         # get alarms from parallel data (main pack)
         alarm_events: Final[int] = min(
             int.from_bytes(self._data_final[0x62][46:47]), BMS._PRB_MAX
         )
->>>>>>> bbc79f4d
         result |= {
             KEY_PROBLEM: int.from_bytes(
                 self._data_final[0x62][47 : 47 + alarm_events], byteorder="big"
             )
-<<<<<<< HEAD
-            >> 16  # ignore last two bytes
-=======
             & BMS._PRB_MASK
->>>>>>> bbc79f4d
         }
 
         result |= BMS._cell_voltages(self._data_final[0x61])
