"""Module to support JBD Smart BMS."""

from collections.abc import Callable
from typing import Final

from bleak.backends.characteristic import BleakGATTCharacteristic
from bleak.backends.device import BLEDevice
from bleak.uuids import normalize_uuid_str

from custom_components.bms_ble.const import (
    ATTR_BATTERY_CHARGING,
    ATTR_BATTERY_LEVEL,
    ATTR_CURRENT,
    ATTR_CYCLE_CAP,
    ATTR_CYCLE_CHRG,
    ATTR_CYCLES,
    ATTR_DELTA_VOLTAGE,
    ATTR_POWER,
    ATTR_RUNTIME,
    ATTR_TEMPERATURE,
    ATTR_VOLTAGE,
    KEY_CELL_VOLTAGE,
    KEY_TEMP_SENS,
    KEY_TEMP_VALUE,
)

from .basebms import BaseBMS, BMSsample


class BMS(BaseBMS):
    """JBD Smart BMS class implementation."""

    HEAD_RSP: Final = bytes([0xDD])  # header for responses
    HEAD_CMD: Final = bytes([0xDD, 0xA5])  # read header for commands
    INFO_LEN: Final[int] = 7  # minimum frame size
    BASIC_INFO: Final[int] = 23  # basic info data length
    _FIELDS: Final[list[tuple[str, int, int, bool, Callable[[int], int | float]]]] = [
        (KEY_TEMP_SENS, 26, 1, False, lambda x: x),  # count is not limited
        (ATTR_VOLTAGE, 4, 2, False, lambda x: float(x / 100)),
        (ATTR_CURRENT, 6, 2, True, lambda x: float(x / 100)),
        (ATTR_BATTERY_LEVEL, 23, 1, False, lambda x: x),
        (ATTR_CYCLE_CHRG, 8, 2, False, lambda x: float(x / 100)),
        (ATTR_CYCLES, 12, 2, False, lambda x: x),
    ]  # general protocol v4

    def __init__(self, ble_device: BLEDevice, reconnect: bool = False) -> None:
        """Intialize private BMS members."""
        super().__init__(__name__, ble_device, reconnect)
        self._data_final: bytearray = bytearray()

    @staticmethod
    def matcher_dict_list() -> list[dict]:
        """Provide BluetoothMatcher definition."""
        return [
            {
                "local_name": pattern,
                "service_uuid": BMS.uuid_services()[0],
                "connectable": True,
            }
            for pattern in ["SP0?S*", "SP1?S*", "SP2?S*", "GJ-*", "SX1*"]
        ] + [
<<<<<<< HEAD
            {  # ECO-WORTHY LiFePO4 12V 100Ah
=======
            { # ECO-WORTHY LiFePO4
>>>>>>> ed882e8a
                "service_uuid": BMS.uuid_services()[0],
                "manufacturer_id": manufacturer_id,
                "connectable": True,
            }
            for manufacturer_id in [0x1852, 0x2298]
        ]

    @staticmethod
    def device_info() -> dict[str, str]:
        """Return device information for the battery management system."""
        return {"manufacturer": "Jiabaida", "model": "Smart BMS"}

    @staticmethod
    def uuid_services() -> list[str]:
        """Return list of 128-bit UUIDs of services required by BMS."""
        return [normalize_uuid_str("ff00")]

    @staticmethod
    def uuid_rx() -> str:
        """Return 16-bit UUID of characteristic that provides notification/read property."""
        return "ff01"

    @staticmethod
    def uuid_tx() -> str:
        """Return 16-bit UUID of characteristic that provides write property."""
        return "ff02"

    @staticmethod
    def _calc_values() -> set[str]:
        return {
            ATTR_POWER,
            ATTR_BATTERY_CHARGING,
            ATTR_CYCLE_CAP,
            ATTR_RUNTIME,
            ATTR_DELTA_VOLTAGE,
            ATTR_TEMPERATURE,
        }

    def _notification_handler(
        self, _sender: BleakGATTCharacteristic, data: bytearray
    ) -> None:
        # check if answer is a heading of basic info (0x3) or cell block info (0x4)
        if (
            data.startswith(self.HEAD_RSP)
            and len(self._data) > self.INFO_LEN
            and data[1] in (0x03, 0x04)
            and data[2] == 0x00
            and len(self._data) >= self.INFO_LEN + self._data[3]
        ):
            self._data = bytearray()

        self._data += data
        self._log.debug(
            "RX BLE data (%s): %s", "start" if data == self._data else "cnt.", data
        )

        # verify that data long enough
        if len(self._data) < BMS.INFO_LEN + self._data[3]:
            return

        # check correct frame ending (0x77)
        frame_end: Final[int] = BMS.INFO_LEN + self._data[3] - 1
        if self._data[frame_end] != 0x77:
            self._log.debug("incorrect frame end (length: %i).", len(self._data))
            return

        crc: Final[int] = BMS._crc(self._data[2 : frame_end - 2])
        if int.from_bytes(self._data[frame_end - 2 : frame_end], "big") != crc:
            self._log.debug(
                "invalid checksum 0x%X != 0x%X",
                int.from_bytes(self._data[frame_end - 2 : frame_end], "big"),
                crc,
            )
            return

        self._data_final = self._data
        self._data_event.set()

    @staticmethod
    def _crc(frame: bytes) -> int:
        """Calculate JBD frame CRC."""
        return 0x10000 - sum(frame)

    @staticmethod
    def _cmd(cmd: bytes) -> bytes:
        """Assemble a JBD BMS command."""
        frame = bytes([*BMS.HEAD_CMD, cmd[0], 0x00])
        frame += BMS._crc(frame[2:4]).to_bytes(2, "big")
        frame += bytes([0x77])
        return frame

    @staticmethod
    def _decode_data(data: bytearray) -> dict[str, int | float]:
        result: dict[str, int | float] = {
            key: func(
                int.from_bytes(data[idx : idx + size], byteorder="big", signed=sign)
            )
            for key, idx, size, sign, func in BMS._FIELDS
        }

        # calculate average temperature
        result |= {
            f"{KEY_TEMP_VALUE}{(idx-27)>>1}": (
                (int.from_bytes(data[idx : idx + 2], byteorder="big") - 2731) / 10
            )
            for idx in range(27, 27 + int(result[KEY_TEMP_SENS]) * 2, 2)
        }

        return result

    @staticmethod
    def _cell_voltages(data: bytearray) -> dict[str, float]:
        return {
            f"{KEY_CELL_VOLTAGE}{idx}": float(
                int.from_bytes(
                    data[4 + idx * 2 : 4 + idx * 2 + 2], byteorder="big", signed=False
                )
            )
            / 1000
            for idx in range(int(data[3] / 2))
        }

    async def _async_update(self) -> BMSsample:
        """Update battery status information."""
        data: BMSsample = {}
        for cmd, exp_len, dec_fct in [
            (BMS._cmd(b"\x03"), BMS.BASIC_INFO, BMS._decode_data),
            (BMS._cmd(b"\x04"), 0, BMS._cell_voltages),
        ]:
            await self._await_reply(cmd)
            if (
                len(self._data_final) != BMS.INFO_LEN + self._data_final[3]
                or len(self._data_final) < BMS.INFO_LEN + exp_len
            ):
                self._log.debug(
                    "wrong data length (%i): %s",
                    len(self._data_final),
                    self._data_final,
                )

            data.update(dec_fct(self._data_final))

        return data<|MERGE_RESOLUTION|>--- conflicted
+++ resolved
@@ -59,11 +59,7 @@
             }
             for pattern in ["SP0?S*", "SP1?S*", "SP2?S*", "GJ-*", "SX1*"]
         ] + [
-<<<<<<< HEAD
-            {  # ECO-WORTHY LiFePO4 12V 100Ah
-=======
             { # ECO-WORTHY LiFePO4
->>>>>>> ed882e8a
                 "service_uuid": BMS.uuid_services()[0],
                 "manufacturer_id": manufacturer_id,
                 "connectable": True,
