--- conflicted
+++ resolved
@@ -71,13 +71,8 @@
                 manufacturer_id=m_id,
                 connectable=True,
             )
-<<<<<<< HEAD
-            for m_id in (0x3E70, 0xC1A4)
-            # LISMART1240LX/LISMART1255LX,
-=======
             for m_id in (0x007B, 0x0211, 0x3E70, 0xC1A4)
             # SBL, Liontron, LISMART1240LX/LISMART1255LX,
->>>>>>> 0fe9ba23
             # LionTron XL19110253 / EPOCH batteries 12.8V 460Ah - 12460A-H
         ]
 
