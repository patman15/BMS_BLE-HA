"""Module to support JBD Smart BMS."""

from collections.abc import Callable
from typing import Final

from bleak.backends.characteristic import BleakGATTCharacteristic
from bleak.backends.device import BLEDevice
from bleak.uuids import normalize_uuid_str

from custom_components.bms_ble.const import (
    ATTR_BATTERY_CHARGING,
    ATTR_BATTERY_LEVEL,
    ATTR_CURRENT,
    ATTR_CYCLE_CAP,
    ATTR_CYCLE_CHRG,
    ATTR_CYCLES,
    ATTR_DELTA_VOLTAGE,
    ATTR_POWER,
    ATTR_RUNTIME,
    ATTR_TEMPERATURE,
    ATTR_VOLTAGE,
    KEY_CELL_VOLTAGE,
    KEY_PROBLEM,
    KEY_TEMP_SENS,
    KEY_TEMP_VALUE,
)

from .basebms import BaseBMS, BMSsample


class BMS(BaseBMS):
    """JBD Smart BMS class implementation."""

    HEAD_RSP: Final = bytes([0xDD])  # header for responses
    HEAD_CMD: Final = bytes([0xDD, 0xA5])  # read header for commands
    INFO_LEN: Final[int] = 7  # minimum frame size
    BASIC_INFO: Final[int] = 23  # basic info data length
    _FIELDS: Final[list[tuple[str, int, int, bool, Callable[[int], int | float]]]] = [
        (KEY_TEMP_SENS, 26, 1, False, lambda x: x),  # count is not limited
        (ATTR_VOLTAGE, 4, 2, False, lambda x: float(x / 100)),
        (ATTR_CURRENT, 6, 2, True, lambda x: float(x / 100)),
        (ATTR_BATTERY_LEVEL, 23, 1, False, lambda x: x),
        (ATTR_CYCLE_CHRG, 8, 2, False, lambda x: float(x / 100)),
        (ATTR_CYCLES, 12, 2, False, lambda x: x),
        (KEY_PROBLEM, 20, 2, False, lambda x: x),
    ]  # general protocol v4

    def __init__(self, ble_device: BLEDevice, reconnect: bool = False) -> None:
        """Intialize private BMS members."""
        super().__init__(__name__, ble_device, reconnect)
        self._data_final: bytearray = bytearray()

    @staticmethod
    def matcher_dict_list() -> list[dict]:
        """Provide BluetoothMatcher definition."""
        return [
            {
                "local_name": pattern,
                "service_uuid": BMS.uuid_services()[0],
                "connectable": True,
            }
<<<<<<< HEAD
            for pattern in ["SP0?S*", "SP1?S*", "SP2?S*", "GJ-*", "SX1*"]
        ] + [
            {  # ECO-WORTHY LiFePO4
                "service_uuid": BMS.uuid_services()[0],
                "manufacturer_id": manufacturer_id,
                "connectable": True,
            }
            for manufacturer_id in [0x1852, 0x2298]
=======
            for pattern in ["SP0?S*", "SP1?S*", "SP2?S*", "GJ-*", "SX1*", "DP04S*"]
>>>>>>> 4114b8ff
        ]

    @staticmethod
    def device_info() -> dict[str, str]:
        """Return device information for the battery management system."""
        return {"manufacturer": "Jiabaida", "model": "Smart BMS"}

    @staticmethod
    def uuid_services() -> list[str]:
        """Return list of 128-bit UUIDs of services required by BMS."""
        return [normalize_uuid_str("ff00")]

    @staticmethod
    def uuid_rx() -> str:
        """Return 16-bit UUID of characteristic that provides notification/read property."""
        return "ff01"

    @staticmethod
    def uuid_tx() -> str:
        """Return 16-bit UUID of characteristic that provides write property."""
        return "ff02"

    @staticmethod
    def _calc_values() -> set[str]:
        return {
            ATTR_POWER,
            ATTR_BATTERY_CHARGING,
            ATTR_CYCLE_CAP,
            ATTR_RUNTIME,
            ATTR_DELTA_VOLTAGE,
            ATTR_TEMPERATURE,
        }

    def _notification_handler(
        self, _sender: BleakGATTCharacteristic, data: bytearray
    ) -> None:
        # check if answer is a heading of basic info (0x3) or cell block info (0x4)
        if (
            data.startswith(self.HEAD_RSP)
            and len(self._data) > self.INFO_LEN
            and data[1] in (0x03, 0x04)
            and data[2] == 0x00
            and len(self._data) >= self.INFO_LEN + self._data[3]
        ):
            self._data = bytearray()

        self._data += data
        self._log.debug(
            "RX BLE data (%s): %s", "start" if data == self._data else "cnt.", data
        )

        # verify that data long enough
        if len(self._data) < BMS.INFO_LEN + self._data[3]:
            return

        # check correct frame ending (0x77)
        frame_end: Final[int] = BMS.INFO_LEN + self._data[3] - 1
        if self._data[frame_end] != 0x77:
            self._log.debug("incorrect frame end (length: %i).", len(self._data))
            return

        crc: Final[int] = BMS._crc(self._data[2 : frame_end - 2])
        if int.from_bytes(self._data[frame_end - 2 : frame_end], "big") != crc:
            self._log.debug(
                "invalid checksum 0x%X != 0x%X",
                int.from_bytes(self._data[frame_end - 2 : frame_end], "big"),
                crc,
            )
            return

        self._data_final = self._data
        self._data_event.set()

    @staticmethod
    def _crc(frame: bytes) -> int:
        """Calculate JBD frame CRC."""
        return 0x10000 - sum(frame)

    @staticmethod
    def _cmd(cmd: bytes) -> bytes:
        """Assemble a JBD BMS command."""
        frame = bytes([*BMS.HEAD_CMD, cmd[0], 0x00])
        frame += BMS._crc(frame[2:4]).to_bytes(2, "big")
        frame += bytes([0x77])
        return frame

    @staticmethod
    def _decode_data(data: bytearray) -> dict[str, int | float]:
        result: dict[str, int | float] = {
            key: func(
                int.from_bytes(data[idx : idx + size], byteorder="big", signed=sign)
            )
            for key, idx, size, sign, func in BMS._FIELDS
        }

        # calculate average temperature
        result |= {
            f"{KEY_TEMP_VALUE}{(idx-27)>>1}": (
                (int.from_bytes(data[idx : idx + 2], byteorder="big") - 2731) / 10
            )
            for idx in range(27, 27 + int(result[KEY_TEMP_SENS]) * 2, 2)
        }

        return result

    @staticmethod
    def _cell_voltages(data: bytearray) -> dict[str, float]:
        return {
            f"{KEY_CELL_VOLTAGE}{idx}": float(
                int.from_bytes(
                    data[4 + idx * 2 : 4 + idx * 2 + 2], byteorder="big", signed=False
                )
            )
            / 1000
            for idx in range(int(data[3] / 2))
        }

    async def _async_update(self) -> BMSsample:
        """Update battery status information."""
        data: BMSsample = {}
        for cmd, exp_len, dec_fct in [
            (BMS._cmd(b"\x03"), BMS.BASIC_INFO, BMS._decode_data),
            (BMS._cmd(b"\x04"), 0, BMS._cell_voltages),
        ]:
            await self._await_reply(cmd)
            if (
                len(self._data_final) != BMS.INFO_LEN + self._data_final[3]
                or len(self._data_final) < BMS.INFO_LEN + exp_len
            ):
                self._log.debug(
                    "wrong data length (%i): %s",
                    len(self._data_final),
                    self._data_final,
                )

            data.update(dec_fct(self._data_final))

        return data<|MERGE_RESOLUTION|>--- conflicted
+++ resolved
@@ -59,18 +59,7 @@
                 "service_uuid": BMS.uuid_services()[0],
                 "connectable": True,
             }
-<<<<<<< HEAD
-            for pattern in ["SP0?S*", "SP1?S*", "SP2?S*", "GJ-*", "SX1*"]
-        ] + [
-            {  # ECO-WORTHY LiFePO4
-                "service_uuid": BMS.uuid_services()[0],
-                "manufacturer_id": manufacturer_id,
-                "connectable": True,
-            }
-            for manufacturer_id in [0x1852, 0x2298]
-=======
             for pattern in ["SP0?S*", "SP1?S*", "SP2?S*", "GJ-*", "SX1*", "DP04S*"]
->>>>>>> 4114b8ff
         ]
 
     @staticmethod
