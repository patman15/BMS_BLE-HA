"""Module to support JBD Smart BMS."""

from collections.abc import Callable
from typing import Final

from bleak.backends.characteristic import BleakGATTCharacteristic
from bleak.backends.device import BLEDevice
from bleak.uuids import normalize_uuid_str

from custom_components.bms_ble.const import (
    ATTR_BATTERY_CHARGING,
    ATTR_BATTERY_LEVEL,
    ATTR_CURRENT,
    ATTR_CYCLE_CAP,
    ATTR_CYCLE_CHRG,
    ATTR_CYCLES,
    ATTR_DELTA_VOLTAGE,
    ATTR_POWER,
    ATTR_RUNTIME,
    ATTR_TEMPERATURE,
    ATTR_VOLTAGE,
    KEY_CELL_VOLTAGE,
    KEY_TEMP_SENS,
    KEY_TEMP_VALUE,
)

from .basebms import BaseBMS, BMSsample


class BMS(BaseBMS):
    """JBD Smart BMS class implementation."""

    HEAD_RSP: Final = bytes([0xDD])  # header for responses
    HEAD_CMD: Final = bytes([0xDD, 0xA5])  # read header for commands
    INFO_LEN: Final[int] = 7  # minimum frame size
    BASIC_INFO: Final[int] = 23  # basic info data length
    _FIELDS: Final[list[tuple[str, int, int, bool, Callable[[int], int | float]]]] = [
        (KEY_TEMP_SENS, 26, 1, False, lambda x: x),  # count is not limited
        (ATTR_VOLTAGE, 4, 2, False, lambda x: float(x / 100)),
        (ATTR_CURRENT, 6, 2, True, lambda x: float(x / 100)),
        (ATTR_BATTERY_LEVEL, 23, 1, False, lambda x: x),
        (ATTR_CYCLE_CHRG, 8, 2, False, lambda x: float(x / 100)),
        (ATTR_CYCLES, 12, 2, False, lambda x: x),
    ]  # general protocol v4

    def __init__(self, ble_device: BLEDevice, reconnect: bool = False) -> None:
        """Intialize private BMS members."""
        super().__init__(__name__, ble_device, reconnect)
        self._data_final: bytearray = bytearray()

    @staticmethod
    def matcher_dict_list() -> list[dict]:
        """Provide BluetoothMatcher definition."""
<<<<<<< HEAD
        return (
            [
                {
                    "local_name": pattern,
                    "service_uuid": BMS.uuid_services()[0],
                    "connectable": True,
                }
                for pattern in ["SP0?S*", "SP1?S*", "SP2?S*", "GJ-*", "SX1*"]
            ]
            + [
                {  # ECO-WORTHY LiFePO4
                    "service_uuid": BMS.uuid_services()[0],
                    "manufacturer_id": manufacturer_id,
                    "connectable": True,
                }
                for manufacturer_id in [0x1852, 0x2298]
            ]
            + [
                {  # ECO-WORTHY BW02 adapter
                    "manufacturer_id": 0xC2B4,
                    "connectable": True,
                }
            ]
        )
=======
        return [
            {
                "local_name": pattern,
                "service_uuid": BMS.uuid_services()[0],
                "connectable": True,
            }
            for pattern in [
                "SP0?S*",
                "SP1?S*",
                "SP2?S*",
                "GJ-*",  # accurat batteries
                "SX1*",  # Supervolt v3
                "DP04S*", # ECO-WORTHY, DCHOUSE
                "121?0*",  # Eleksol
                "12200*",
                "12300*",
            ]
        ]
>>>>>>> 6ee6e4f4

    @staticmethod
    def device_info() -> dict[str, str]:
        """Return device information for the battery management system."""
        return {"manufacturer": "Jiabaida", "model": "Smart BMS"}

    @staticmethod
    def uuid_services() -> list[str]:
        """Return list of 128-bit UUIDs of services required by BMS."""
        return [normalize_uuid_str("ff00")]

    @staticmethod
    def uuid_rx() -> str:
        """Return 16-bit UUID of characteristic that provides notification/read property."""
        return "ff01"

    @staticmethod
    def uuid_tx() -> str:
        """Return 16-bit UUID of characteristic that provides write property."""
        return "ff02"

    @staticmethod
    def _calc_values() -> set[str]:
        return {
            ATTR_POWER,
            ATTR_BATTERY_CHARGING,
            ATTR_CYCLE_CAP,
            ATTR_RUNTIME,
            ATTR_DELTA_VOLTAGE,
            ATTR_TEMPERATURE,
        }

    def _notification_handler(
        self, _sender: BleakGATTCharacteristic, data: bytearray
    ) -> None:
        # check if answer is a heading of basic info (0x3) or cell block info (0x4)
        if (
            data.startswith(self.HEAD_RSP)
            and len(self._data) > self.INFO_LEN
            and data[1] in (0x03, 0x04)
            and data[2] == 0x00
            and len(self._data) >= self.INFO_LEN + self._data[3]
        ):
            self._data = bytearray()

        self._data += data
        self._log.debug(
            "RX BLE data (%s): %s", "start" if data == self._data else "cnt.", data
        )

        # verify that data long enough
        if len(self._data) < BMS.INFO_LEN + self._data[3]:
            return

        # check correct frame ending (0x77)
        frame_end: Final[int] = BMS.INFO_LEN + self._data[3] - 1
        if self._data[frame_end] != 0x77:
            self._log.debug("incorrect frame end (length: %i).", len(self._data))
            return

        crc: Final[int] = BMS._crc(self._data[2 : frame_end - 2])
        if int.from_bytes(self._data[frame_end - 2 : frame_end], "big") != crc:
            self._log.debug(
                "invalid checksum 0x%X != 0x%X",
                int.from_bytes(self._data[frame_end - 2 : frame_end], "big"),
                crc,
            )
            return

        self._data_final = self._data
        self._data_event.set()

    @staticmethod
    def _crc(frame: bytes) -> int:
        """Calculate JBD frame CRC."""
        return 0x10000 - sum(frame)

    @staticmethod
    def _cmd(cmd: bytes) -> bytes:
        """Assemble a JBD BMS command."""
        frame = bytes([*BMS.HEAD_CMD, cmd[0], 0x00])
        frame += BMS._crc(frame[2:4]).to_bytes(2, "big")
        frame += bytes([0x77])
        return frame

    @staticmethod
    def _decode_data(data: bytearray) -> dict[str, int | float]:
        result: dict[str, int | float] = {
            key: func(
                int.from_bytes(data[idx : idx + size], byteorder="big", signed=sign)
            )
            for key, idx, size, sign, func in BMS._FIELDS
        }

        # calculate average temperature
        result |= {
            f"{KEY_TEMP_VALUE}{(idx-27)>>1}": (
                (int.from_bytes(data[idx : idx + 2], byteorder="big") - 2731) / 10
            )
            for idx in range(27, 27 + int(result[KEY_TEMP_SENS]) * 2, 2)
        }

        return result

    @staticmethod
    def _cell_voltages(data: bytearray) -> dict[str, float]:
        return {
            f"{KEY_CELL_VOLTAGE}{idx}": float(
                int.from_bytes(
                    data[4 + idx * 2 : 4 + idx * 2 + 2], byteorder="big", signed=False
                )
            )
            / 1000
            for idx in range(int(data[3] / 2))
        }

    async def _async_update(self) -> BMSsample:
        """Update battery status information."""
        data: BMSsample = {}
        for cmd, exp_len, dec_fct in [
            (BMS._cmd(b"\x03"), BMS.BASIC_INFO, BMS._decode_data),
            (BMS._cmd(b"\x04"), 0, BMS._cell_voltages),
        ]:
            await self._await_reply(cmd)
            if (
                len(self._data_final) != BMS.INFO_LEN + self._data_final[3]
                or len(self._data_final) < BMS.INFO_LEN + exp_len
            ):
                self._log.debug(
                    "wrong data length (%i): %s",
                    len(self._data_final),
                    self._data_final,
                )

            data.update(dec_fct(self._data_final))

        return data<|MERGE_RESOLUTION|>--- conflicted
+++ resolved
@@ -51,32 +51,6 @@
     @staticmethod
     def matcher_dict_list() -> list[dict]:
         """Provide BluetoothMatcher definition."""
-<<<<<<< HEAD
-        return (
-            [
-                {
-                    "local_name": pattern,
-                    "service_uuid": BMS.uuid_services()[0],
-                    "connectable": True,
-                }
-                for pattern in ["SP0?S*", "SP1?S*", "SP2?S*", "GJ-*", "SX1*"]
-            ]
-            + [
-                {  # ECO-WORTHY LiFePO4
-                    "service_uuid": BMS.uuid_services()[0],
-                    "manufacturer_id": manufacturer_id,
-                    "connectable": True,
-                }
-                for manufacturer_id in [0x1852, 0x2298]
-            ]
-            + [
-                {  # ECO-WORTHY BW02 adapter
-                    "manufacturer_id": 0xC2B4,
-                    "connectable": True,
-                }
-            ]
-        )
-=======
         return [
             {
                 "local_name": pattern,
@@ -95,7 +69,6 @@
                 "12300*",
             ]
         ]
->>>>>>> 6ee6e4f4
 
     @staticmethod
     def device_info() -> dict[str, str]:
