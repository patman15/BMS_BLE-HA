"""Module to support JBD Smart BMS."""

import asyncio
from collections.abc import Callable
import logging
from typing import Any, Final

from bleak.backends.device import BLEDevice
from bleak.uuids import normalize_uuid_str

from custom_components.bms_ble.const import (
    ATTR_BATTERY_CHARGING,
    ATTR_BATTERY_LEVEL,
    ATTR_CURRENT,
    ATTR_CYCLE_CAP,
    ATTR_CYCLE_CHRG,
    ATTR_CYCLES,
    ATTR_DELTA_VOLTAGE,
    ATTR_POWER,
    ATTR_RUNTIME,
    ATTR_TEMPERATURE,
    ATTR_VOLTAGE,
    KEY_CELL_VOLTAGE,
    KEY_TEMP_SENS,
    KEY_TEMP_VALUE,
)

from .basebms import BaseBMS, BMSsample

BAT_TIMEOUT: Final = 10
LOGGER: Final = logging.getLogger(__name__)


class BMS(BaseBMS):
    """JBD Smart BMS class implementation."""

    HEAD_RSP: Final = bytes([0xDD])  # header for responses
    HEAD_CMD: Final = bytes([0xDD, 0xA5])  # read header for commands
    INFO_LEN: Final[int] = 7  # minimum frame size
    BASIC_INFO: Final[int] = 23  # basic info data length
    _FIELDS: Final[list[tuple[str, int, int, bool, Callable[[int], int | float]]]] = [
        (KEY_TEMP_SENS, 26, 1, False, lambda x: x),  # count is not limited
        (ATTR_VOLTAGE, 4, 2, False, lambda x: float(x / 100)),
        (ATTR_CURRENT, 6, 2, True, lambda x: float(x / 100)),
        (ATTR_BATTERY_LEVEL, 23, 1, False, lambda x: x),
        (ATTR_CYCLE_CHRG, 8, 2, False, lambda x: float(x / 100)),
        (ATTR_CYCLES, 12, 2, False, lambda x: x),
    ]  # general protocol v4

    def __init__(self, ble_device: BLEDevice, reconnect: bool = False) -> None:
        """Intialize private BMS members."""
        super().__init__(LOGGER, self._notification_handler, ble_device, reconnect)
        self._data: bytearray = bytearray()
        self._data_final: bytearray = bytearray()

    @staticmethod
    def matcher_dict_list() -> list[dict[str, Any]]:
        """Provide BluetoothMatcher definition."""
        return [
            {
<<<<<<< HEAD
                "local_name": "SP0?S*",
                "service_uuid": BMS.uuid_services()[0],
                "connectable": True,
            },
            {
                "local_name": "SP1?S*",
                "service_uuid": BMS.uuid_services()[0],
                "connectable": True,
            },
            {
                "local_name": "SP2?S*",
=======
                "local_name": pattern,
>>>>>>> 5f15d280
                "service_uuid": BMS.uuid_services()[0],
                "connectable": True,
            }
            for pattern in ["SP0?S*", "SP1?S*", "SP2?S*", "GJ-*", "SX1*"]
        ]

    @staticmethod
    def device_info() -> dict[str, str]:
        """Return device information for the battery management system."""
        return {"manufacturer": "Jiabaida", "model": "Smart BMS"}

    @staticmethod
    def uuid_services() -> list[str]:
        """Return list of 128-bit UUIDs of services required by BMS."""
        return [normalize_uuid_str("ff00")]

    @staticmethod
    def uuid_rx() -> str:
        """Return 16-bit UUID of characteristic that provides notification/read property."""
        return "ff01"

    @staticmethod
    def uuid_tx() -> str:
        """Return 16-bit UUID of characteristic that provides write property."""
        return "ff02"

    @staticmethod
    def _calc_values() -> set[str]:
        return {
            ATTR_POWER,
            ATTR_BATTERY_CHARGING,
            ATTR_CYCLE_CAP,
            ATTR_RUNTIME,
            ATTR_DELTA_VOLTAGE,
            ATTR_TEMPERATURE,
        }

    def _notification_handler(self, _sender, data: bytearray) -> None:
        # check if answer is a heading of basic info (0x3) or cell block info (0x4)
        if (
            data.startswith(self.HEAD_RSP)
            and (data[1] == 0x03 or data[1] == 0x04)
            and data[2] == 0x00
            and len(self._data) > self.INFO_LEN
            and len(self._data) >= self.INFO_LEN + self._data[3]
        ):
            self._data = bytearray()

        self._data += data
        LOGGER.debug(
            "%s: RX BLE data (%s): %s",
            self._ble_device.name,
            "start" if data == self._data else "cnt.",
            data,
        )

        # verify that data long enough
        if len(self._data) < BMS.INFO_LEN + self._data[3]:
            return

        # check correct frame ending (0x77)
        frame_end: Final[int] = BMS.INFO_LEN + self._data[3] - 1
        if self._data[frame_end] != 0x77:
            LOGGER.debug(
                "%s: incorrect frame end (length: %i).", self.name, len(self._data)
            )
            return

        crc: Final[int] = BMS._crc(self._data[2 : frame_end - 2])
        if int.from_bytes(self._data[frame_end - 2 : frame_end], "big") != crc:
            LOGGER.debug(
                "%s: RX data CRC is invalid: 0x%X != 0x%X",
                self._ble_device.name,
                int.from_bytes(self._data[frame_end - 2 : frame_end], "big"),
                crc,
            )
            return

        self._data_final = self._data
        self._data_event.set()

    @staticmethod
    def _crc(frame: bytes) -> int:
        """Calculate JBD frame CRC."""
        return 0x10000 - sum(frame)

    @staticmethod
    def _cmd(cmd: bytes) -> bytes:
        """Assemble a JBD BMS command."""
        frame = bytes([*BMS.HEAD_CMD, cmd[0], 0x00])
        frame += BMS._crc(frame[2:4]).to_bytes(2, "big")
        frame += bytes([0x77])
        return frame

    @staticmethod
    def _decode_data(data: bytearray) -> dict[str, int | float]:
        result = {
            key: func(
                int.from_bytes(data[idx : idx + size], byteorder="big", signed=sign)
            )
            for key, idx, size, sign, func in BMS._FIELDS
        }

        # calculate average temperature
        result |= {
            f"{KEY_TEMP_VALUE}{(idx-27)>>1}": (
                (int.from_bytes(data[idx : idx + 2], byteorder="big") - 2731) / 10
            )
            for idx in range(27, 27 + int(result[KEY_TEMP_SENS]) * 2, 2)
        }

        return result

    @staticmethod
    def _cell_voltages(data: bytearray) -> dict[str, float]:
        return {
            f"{KEY_CELL_VOLTAGE}{idx}": float(
                int.from_bytes(
                    data[4 + idx * 2 : 4 + idx * 2 + 2], byteorder="big", signed=False
                )
            )
            / 1000
            for idx in range(int(data[3] / 2))
        }

    async def _async_update(self) -> BMSsample:
        """Update battery status information."""
        data = {}
        for cmd, exp_len, dec_fct in [
            (BMS._cmd(b"\x03"), BMS.BASIC_INFO, BMS._decode_data),
            (BMS._cmd(b"\x04"), 0, BMS._cell_voltages),
        ]:
            await self._client.write_gatt_char(BMS.uuid_tx(), data=cmd)
            await asyncio.wait_for(self._wait_event(), timeout=BAT_TIMEOUT)

            if (
                len(self._data_final) != BMS.INFO_LEN + self._data_final[3]
                or len(self._data_final) < BMS.INFO_LEN + exp_len
            ):
                LOGGER.debug(
                    "%s: wrong data length (%i): %s",
                    self._ble_device.name,
                    len(self._data_final),
                    self._data_final,
                )

            data.update(dec_fct(self._data_final))

        return data<|MERGE_RESOLUTION|>--- conflicted
+++ resolved
@@ -58,21 +58,7 @@
         """Provide BluetoothMatcher definition."""
         return [
             {
-<<<<<<< HEAD
-                "local_name": "SP0?S*",
-                "service_uuid": BMS.uuid_services()[0],
-                "connectable": True,
-            },
-            {
-                "local_name": "SP1?S*",
-                "service_uuid": BMS.uuid_services()[0],
-                "connectable": True,
-            },
-            {
-                "local_name": "SP2?S*",
-=======
                 "local_name": pattern,
->>>>>>> 5f15d280
                 "service_uuid": BMS.uuid_services()[0],
                 "connectable": True,
             }
