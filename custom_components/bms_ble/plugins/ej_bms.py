"""Module to support E&J Technology BMS."""

from collections.abc import Callable
from enum import IntEnum
from string import hexdigits
from typing import Any, Final

from bleak.backends.characteristic import BleakGATTCharacteristic
from bleak.backends.device import BLEDevice

from .basebms import AdvertisementPattern, BaseBMS, BMSsample, BMSvalue


class Cmd(IntEnum):
    """BMS operation codes."""

    RT = 0x2
    CAP = 0x10


class BMS(BaseBMS):
    """E&J Technology BMS implementation."""

    _BT_MODULE_MSG: Final[bytes] = bytes([0x41, 0x54, 0x0D, 0x0A])  # BLE module message
    _HEAD: Final[bytes] = b"\x3a"
    _TAIL: Final[bytes] = b"\x7e"
    _MAX_CELLS: Final[int] = 16
    _FIELDS: Final[list[tuple[BMSvalue, Cmd, int, int, Callable[[int], Any]]]] = [
        ("current", Cmd.RT, 89, 8, lambda x: float((x >> 16) - (x & 0xFFFF)) / 100),
        ("battery_level", Cmd.RT, 123, 2, lambda x: x),
        ("cycle_charge", Cmd.CAP, 15, 4, lambda x: float(x) / 10),
        ("temperature", Cmd.RT, 97, 2, lambda x: x - 40),  # only 1st sensor relevant
        ("cycles", Cmd.RT, 115, 4, lambda x: x),
        ("problem_code", Cmd.RT, 105, 4, lambda x: x & 0x0FFC),  # mask status bits
    ]

    def __init__(self, ble_device: BLEDevice, reconnect: bool = False) -> None:
        """Initialize BMS."""
        super().__init__(__name__, ble_device, reconnect)
        self._data_final: bytearray = bytearray()

    @staticmethod
    def matcher_dict_list() -> list[AdvertisementPattern]:
        """Provide BluetoothMatcher definition."""
        return [  # Fliteboard, Electronix battery
<<<<<<< HEAD
            AdvertisementPattern(
                local_name="libatt*", manufacturer_id=21320, connectable=True
            ),
            AdvertisementPattern(
                local_name="LT-*", manufacturer_id=33384, connectable=True
            ),
=======
            {"local_name": "libatt*", "manufacturer_id": 21320, "connectable": True},
            {"local_name": "LT-*", "manufacturer_id": 33384, "connectable": True},
            {"local_name": "SV12V*", "manufacturer_id": 33384, "connectable": True},
>>>>>>> 84de7b37
        ] + [  # Lithtech Energy (2x), Volthium
            AdvertisementPattern(local_name=pattern, connectable=True)
            for pattern in ("L-12V???AH-*", "LT-12V-*", "V-12V???Ah-*")
        ]

    @staticmethod
    def device_info() -> dict[str, str]:
        """Return device information for the battery management system."""
        return {"manufacturer": "E&J Technology", "model": "Smart BMS"}

    @staticmethod
    def uuid_services() -> list[str]:
        """Return list of 128-bit UUIDs of services required by BMS."""
        return ["6e400001-b5a3-f393-e0a9-e50e24dcca9e"]

    @staticmethod
    def uuid_rx() -> str:
        """Return 128-bit UUID of characteristic that provides notification/read property."""
        return "6e400003-b5a3-f393-e0a9-e50e24dcca9e"

    @staticmethod
    def uuid_tx() -> str:
        """Return 128-bit UUID of characteristic that provides write property."""
        return "6e400002-b5a3-f393-e0a9-e50e24dcca9e"

    @staticmethod
    def _calc_values() -> frozenset[BMSvalue]:
        return frozenset(
            {
                "battery_charging",
                "cycle_capacity",
                "delta_voltage",
                "power",
                "runtime",
                "voltage",
            }
        )  # calculate further values from BMS provided set ones

    def _notification_handler(
        self, _sender: BleakGATTCharacteristic, data: bytearray
    ) -> None:
        """Handle the RX characteristics notify event (new data arrives)."""

        if data.startswith(BMS._BT_MODULE_MSG):
            self._log.debug("filtering AT cmd")
            if not (data := data.removeprefix(BMS._BT_MODULE_MSG)):
                return

        if data.startswith(BMS._HEAD):  # check for beginning of frame
            self._data.clear()

        self._data += data

        self._log.debug(
            "RX BLE data (%s): %s", "start" if data == self._data else "cnt.", data
        )

        exp_frame_len: Final[int] = (
            int(self._data[7:11], 16)
            if len(self._data) > 10
            and all(chr(c) in hexdigits for c in self._data[7:11])
            else 0xFFFF
        )

        if not self._data.startswith(BMS._HEAD) or (
            not self._data.endswith(BMS._TAIL) and len(self._data) < exp_frame_len
        ):
            return

        if not self._data.endswith(BMS._TAIL):
            self._log.debug("incorrect EOF: %s", data)
            self._data.clear()
            return

        if not all(chr(c) in hexdigits for c in self._data[1:-1]):
            self._log.debug("incorrect frame encoding.")
            self._data.clear()
            return

        if len(self._data) != exp_frame_len:
            self._log.debug(
                "incorrect frame length %i != %i",
                len(self._data),
                exp_frame_len,
            )
            self._data.clear()
            return

        if (crc := BMS._crc(self._data[1:-3])) != int(self._data[-3:-1], 16):
            self._log.debug(
                "invalid checksum 0x%X != 0x%X", int(self._data[-3:-1], 16), crc
            )
            self._data.clear()
            return

        self._log.debug(
            "address: 0x%X, command 0x%X, version: 0x%X, length: 0x%X",
            int(self._data[1:3], 16),
            int(self._data[3:5], 16) & 0x7F,
            int(self._data[5:7], 16),
            len(self._data),
        )
        self._data_final = self._data.copy()
        self._data_event.set()

    @staticmethod
    def _crc(data: bytearray) -> int:
        return (sum(data) ^ 0xFF) & 0xFF

    @staticmethod
    def _cell_voltages(data: bytearray) -> list[float]:
        """Return cell voltages from status message."""
        return [
            (value / 1000)
            for idx in range(BMS._MAX_CELLS)
            if (value := int(data[25 + 4 * idx : 25 + 4 * idx + 4], 16))
        ]

    @staticmethod
    def _decode_data(data: dict[int, bytearray]) -> BMSsample:
        result: BMSsample = {}
        for key, cmd, idx, size, func in BMS._FIELDS:
            result[key] = func(int(data[cmd.value][idx : idx + size], 16))
        return result

    async def _async_update(self) -> BMSsample:
        """Update battery status information."""
        raw_data: dict[int, bytearray] = {}

        # query real-time information and capacity
        for cmd in (b":000250000E03~", b":001031000E05~"):
            await self._await_reply(cmd)
            rsp: int = int(self._data_final[3:5], 16) & 0x7F
            raw_data[rsp] = self._data_final
            if rsp == Cmd.RT and len(self._data_final) == 0x8C:
                # handle metrisun version
                self._log.debug("single frame protocol detected")
                raw_data[Cmd.CAP] = bytearray(15) + self._data_final[125:]
                break

        if len(raw_data) != len(list(Cmd)) or not all(
            len(value) > 0 for value in raw_data.values()
        ):
            return {}

        return self._decode_data(raw_data) | {
            "cell_voltages": self._cell_voltages(raw_data[Cmd.RT])
        }<|MERGE_RESOLUTION|>--- conflicted
+++ resolved
@@ -43,18 +43,15 @@
     def matcher_dict_list() -> list[AdvertisementPattern]:
         """Provide BluetoothMatcher definition."""
         return [  # Fliteboard, Electronix battery
-<<<<<<< HEAD
             AdvertisementPattern(
                 local_name="libatt*", manufacturer_id=21320, connectable=True
             ),
             AdvertisementPattern(
                 local_name="LT-*", manufacturer_id=33384, connectable=True
             ),
-=======
-            {"local_name": "libatt*", "manufacturer_id": 21320, "connectable": True},
-            {"local_name": "LT-*", "manufacturer_id": 33384, "connectable": True},
-            {"local_name": "SV12V*", "manufacturer_id": 33384, "connectable": True},
->>>>>>> 84de7b37
+            AdvertisementPattern(
+                local_name="SV12V*", manufacturer_id=33384, connectable=True
+            ),
         ] + [  # Lithtech Energy (2x), Volthium
             AdvertisementPattern(local_name=pattern, connectable=True)
             for pattern in ("L-12V???AH-*", "LT-12V-*", "V-12V???Ah-*")
