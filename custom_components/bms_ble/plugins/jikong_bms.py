"""Module to support Jikong Smart BMS."""

import asyncio
from collections.abc import Callable
import logging
from typing import Any, Final

from bleak.backends.device import BLEDevice
from bleak.uuids import normalize_uuid_str

from custom_components.bms_ble.const import (
    ATTR_BATTERY_CHARGING,
    ATTR_BATTERY_LEVEL,
    ATTR_CURRENT,
    ATTR_CYCLE_CAP,
    ATTR_CYCLE_CHRG,
    ATTR_CYCLES,
    ATTR_DELTA_VOLTAGE,
    ATTR_POWER,
    ATTR_RUNTIME,
    ATTR_TEMPERATURE,
    ATTR_VOLTAGE,
    KEY_CELL_COUNT,
    KEY_CELL_VOLTAGE,
    KEY_TEMP_VALUE,
)

from .basebms import BaseBMS, BMSsample, crc_sum

BAT_TIMEOUT: Final = 10
LOGGER: Final = logging.getLogger(__name__)


class BMS(BaseBMS):
    """Jikong Smart BMS class implementation."""

    HEAD_RSP: Final = bytes([0x55, 0xAA, 0xEB, 0x90])  # header for responses
    HEAD_CMD: Final = bytes([0xAA, 0x55, 0x90, 0xEB])  # header for commands (endiness!)
    BT_MODULE_MSG: Final = bytes([0x41, 0x54, 0x0D, 0x0A])  # AT\r\n from BLE module
    TYPE_POS: Final[int] = 4  # frame type is right after the header
    INFO_LEN: Final[int] = 300
    _FIELDS: Final[list[tuple[str, int, int, bool, Callable[[int], int | float]]]] = (
        [  # Protocol: JK02_32S; JK02_24S has offset -32
<<<<<<< HEAD
=======
            (KEY_CELL_COUNT, 70, 4, False, lambda x: x.bit_count()),
            (ATTR_DELTA_VOLTAGE, 76, 2, False, lambda x: float(x / 1000)),
>>>>>>> e6045445
            (ATTR_VOLTAGE, 150, 4, False, lambda x: float(x / 1000)),
            (ATTR_CURRENT, 158, 4, True, lambda x: float(x / 1000)),
            (ATTR_BATTERY_LEVEL, 173, 1, False, lambda x: x),
            (ATTR_CYCLE_CHRG, 174, 4, False, lambda x: float(x / 1000)),
            (ATTR_CYCLES, 182, 4, False, lambda x: x),
        ]
    )

    def __init__(self, ble_device: BLEDevice, reconnect: bool = False) -> None:
        """Intialize private BMS members."""
        super().__init__(LOGGER, self._notification_handler, ble_device, reconnect)
        self._data: bytearray = bytearray()
        self._data_final: bytearray = bytearray()
        self._char_write_handle: int | None = None
        self._bms_info: dict[str, str] = {}
        self._prot_offset: int = 0
        self._valid_reply: int = 0x02

    @staticmethod
    def matcher_dict_list() -> list[dict[str, Any]]:
        """Provide BluetoothMatcher definition."""
        return [
            {
                "service_uuid": BMS.uuid_services()[0],
                "connectable": True,
                "manufacturer_id": 0x0B65,
            },
        ]

    @staticmethod
    def device_info() -> dict[str, str]:
        """Return device information for the battery management system."""
        return {"manufacturer": "Jikong", "model": "Smart BMS"}

    @staticmethod
    def uuid_services() -> list[str]:
        """Return list of 128-bit UUIDs of services required by BMS."""
        return [normalize_uuid_str("ffe0")]

    @staticmethod
    def uuid_rx() -> str:
        """Return 16-bit UUID of characteristic that provides notification/read property."""
        return "ffe1"

    @staticmethod
    def uuid_tx() -> str:
        """Return 16-bit UUID of characteristic that provides write property."""
        return "ffe1"

    @staticmethod
    def _calc_values() -> set[str]:
        return {
            ATTR_POWER,
            ATTR_BATTERY_CHARGING,
            ATTR_CYCLE_CAP,
            ATTR_RUNTIME,
            ATTR_TEMPERATURE,
        }

    def _notification_handler(self, _sender, data: bytearray) -> None:
        """Retrieve BMS data update."""

        if data.startswith(BMS.BT_MODULE_MSG):
            LOGGER.debug("%s: filtering AT cmd", self.name)
            if len(data) == len(BMS.BT_MODULE_MSG):
                return
            data = data[len(BMS.BT_MODULE_MSG) :]

        if (
            len(self._data) >= self.INFO_LEN
            and (data.startswith((BMS.HEAD_RSP, self.HEAD_CMD)))
        ) or not self._data.startswith(BMS.HEAD_RSP):
            self._data = bytearray()

        self._data += data

        LOGGER.debug(
            "%s: RX BLE data (%s): %s",
            self.name,
            "start" if data == self._data else "cnt.",
            data,
        )

        # verify that data long enough
        if (
            len(self._data) < BMS.INFO_LEN and self._data.startswith(BMS.HEAD_RSP)
        ) or len(self._data) < BMS.TYPE_POS:
            return

        # check that message type is expected
        if self._data[BMS.TYPE_POS] != self._valid_reply:
            LOGGER.debug(
                "%s: unexpected message type 0x%X (length %i): %s",
                self.name,
                self._data[BMS.TYPE_POS],
                len(self._data),
                self._data,
            )
            return

        # trim message in case oversized
        if len(self._data) > BMS.INFO_LEN:
            LOGGER.debug(
                "%s: wrong data length (%i): %s",
                self.name,
                len(self._data),
                self._data,
            )
            self._data = self._data[: BMS.INFO_LEN]

        crc = crc_sum(self._data[:-1])
        if self._data[-1] != crc:
            LOGGER.debug(
                "%s: RX data CRC is invalid: 0x%X != 0x%X",
                self.name,
                self._data[-1],
                crc,
            )
            return

        self._data_final = self._data
        self._data_event.set()

    async def _init_characteristics(self) -> None:
        """Initialize RX/TX characteristics."""
        char_notify_handle: int | None = None
        self._char_write_handle = None
        for service in self._client.services:
            for char in service.characteristics:
                LOGGER.debug(
                    "%s: discovered %s (#%i): %s",
                    self.name,
                    char.uuid,
                    char.handle,
                    char.properties,
                )
                if char.uuid == normalize_uuid_str(
                    BMS.uuid_rx()
                ) or char.uuid == normalize_uuid_str(BMS.uuid_tx()):
                    if "notify" in char.properties:
                        char_notify_handle = char.handle
                    if (
                        "write" in char.properties
                        or "write-without-response" in char.properties
                    ):
                        self._char_write_handle = char.handle
        if char_notify_handle is None or self._char_write_handle is None:
            LOGGER.debug("%s: Failed to detect characteristics.", self.name)
            await self._client.disconnect()
            raise ConnectionError(f"Failed to detect characteristics from {self.name}.")
        LOGGER.debug(
            "%s: Using characteristics handle #%i (notify), #%i (write).",
            self.name,
            char_notify_handle,
            self._char_write_handle,
        )
        await self._client.start_notify(
            char_notify_handle or 0, self._notification_handler
        )

        # query device info frame (0x03) and wait for BMS ready (0xC8)
        self._valid_reply = 0x03
        await self._client.write_gatt_char(
            self._char_write_handle or 0, data=self._cmd(b"\x97")
        )
        await asyncio.wait_for(self._wait_event(), timeout=BAT_TIMEOUT)
        self._bms_info = BMS._dec_devinfo(self._data_final or bytearray())
        LOGGER.debug("%s: device information: %s", self.name, self._bms_info)
        self._prot_offset = (
            -32 if int(self._bms_info.get("sw_version", "")[:2]) < 11 else 0
        )
        self._valid_reply = 0xC8  # BMS ready confirmation
        await asyncio.wait_for(self._wait_event(), timeout=BAT_TIMEOUT)
        self._valid_reply = 0x02  # cell information

    @staticmethod
    def _cmd(cmd: bytes, value: list[int] | None = None) -> bytes:
        """Assemble a Jikong BMS command."""
        value = [] if value is None else value
        assert len(value) <= 13
        frame = bytes([*BMS.HEAD_CMD, cmd[0]])
        frame += bytes([len(value), *value])
        frame += bytes([0] * (13 - len(value)))
        frame += bytes([crc_sum(frame)])
        return frame

    @staticmethod
    def _dec_devinfo(data: bytearray) -> dict[str, str]:
        return {"hw_version": data[22:27].decode(), "sw_version": data[30:35].decode()}

    @staticmethod
    def _cell_voltages(data: bytearray, cells: int) -> dict[str, float]:
        """Return cell voltages from status message."""
        return {
            f"{KEY_CELL_VOLTAGE}{idx}": int.from_bytes(
                data[6 + 2 * idx : 6 + 2 * idx + 2],
                byteorder="little",
                signed=True,
            )
            / 1000
            for idx in range(cells)
        }

    @staticmethod
<<<<<<< HEAD
    def _temp_sensors(data: bytearray, offs: int) -> dict[str, float]:
        temp_pos: Final[list[tuple[int, int]]] = (
            [(0, 130), (1, 132), (2, 134)]
            if offs
            else [(0, 144), (1, 162), (2, 164), (3, 256), (4, 258)]
        )
=======
    def _temp_sensors(data: bytearray) -> dict[str, float]:
        return {
            f"{KEY_TEMP_VALUE}{idx}": int.from_bytes(
                data[pos : pos + 2], byteorder="little", signed=False
            )
            / 10
            for idx, pos in [(0, 144), (1, 162), (2, 164), (3, 256), (4, 258)]
            if int.from_bytes(data[pos : pos + 2], byteorder="little", signed=False)
        }

    @staticmethod
    def _decode_data(data: bytearray) -> BMSsample:
        """Return BMS data from status message."""
>>>>>>> e6045445
        return {
            f"{KEY_TEMP_VALUE}{idx}": int.from_bytes(
                data[pos : pos + 2], byteorder="little", signed=False
            )
            / 10
            for idx, pos in temp_pos
            if int.from_bytes(data[pos : pos + 2], byteorder="little", signed=False)
        }

    @staticmethod
    def _decode_data(data: bytearray, offs: int) -> BMSsample:
        """Return BMS data from status message."""
        return (
            {
                KEY_CELL_COUNT: int.from_bytes(
                    data[70 + (offs >> 1) : 74 + (offs >> 1)],
                    byteorder="little",
                ).bit_count()
            }
            | {
                ATTR_DELTA_VOLTAGE: int.from_bytes(
                    data[76 + (offs >> 1) : 78 + (offs >> 1)],
                    byteorder="little",
                )
                / 1000
            }
            | {
                key: func(
                    int.from_bytes(
                        data[idx + offs : idx + offs + size],
                        byteorder="little",
                        signed=sign,
                    )
                )
                for key, idx, size, sign, func in BMS._FIELDS
            }
        )

    async def _async_update(self) -> BMSsample:
        """Update battery status information."""
        if not self._data_event.is_set() or self._data_final[4] != 0x02:
            # request cell info (only if data is not constantly published)
            LOGGER.debug("%s: request cell info", self.name)
            await self._client.write_gatt_char(
                self._char_write_handle or 0, data=BMS._cmd(b"\x96")
            )
            await asyncio.wait_for(self._wait_event(), timeout=BAT_TIMEOUT)

<<<<<<< HEAD
        data: BMSsample = self._decode_data(self._data_final, self._prot_offset)
        data.update(BMS._temp_sensors(self._data_final, self._prot_offset))
=======
        if self._data_final is None:
            return {}

        data = self._decode_data(self._data_final)
        data.update(BMS._temp_sensors(self._data_final))
>>>>>>> e6045445
        data.update(BMS._cell_voltages(self._data_final, int(data[KEY_CELL_COUNT])))

        return data<|MERGE_RESOLUTION|>--- conflicted
+++ resolved
@@ -41,11 +41,8 @@
     INFO_LEN: Final[int] = 300
     _FIELDS: Final[list[tuple[str, int, int, bool, Callable[[int], int | float]]]] = (
         [  # Protocol: JK02_32S; JK02_24S has offset -32
-<<<<<<< HEAD
-=======
             (KEY_CELL_COUNT, 70, 4, False, lambda x: x.bit_count()),
             (ATTR_DELTA_VOLTAGE, 76, 2, False, lambda x: float(x / 1000)),
->>>>>>> e6045445
             (ATTR_VOLTAGE, 150, 4, False, lambda x: float(x / 1000)),
             (ATTR_CURRENT, 158, 4, True, lambda x: float(x / 1000)),
             (ATTR_BATTERY_LEVEL, 173, 1, False, lambda x: x),
@@ -250,28 +247,12 @@
         }
 
     @staticmethod
-<<<<<<< HEAD
     def _temp_sensors(data: bytearray, offs: int) -> dict[str, float]:
         temp_pos: Final[list[tuple[int, int]]] = (
             [(0, 130), (1, 132), (2, 134)]
             if offs
             else [(0, 144), (1, 162), (2, 164), (3, 256), (4, 258)]
         )
-=======
-    def _temp_sensors(data: bytearray) -> dict[str, float]:
-        return {
-            f"{KEY_TEMP_VALUE}{idx}": int.from_bytes(
-                data[pos : pos + 2], byteorder="little", signed=False
-            )
-            / 10
-            for idx, pos in [(0, 144), (1, 162), (2, 164), (3, 256), (4, 258)]
-            if int.from_bytes(data[pos : pos + 2], byteorder="little", signed=False)
-        }
-
-    @staticmethod
-    def _decode_data(data: bytearray) -> BMSsample:
-        """Return BMS data from status message."""
->>>>>>> e6045445
         return {
             f"{KEY_TEMP_VALUE}{idx}": int.from_bytes(
                 data[pos : pos + 2], byteorder="little", signed=False
@@ -320,16 +301,8 @@
             )
             await asyncio.wait_for(self._wait_event(), timeout=BAT_TIMEOUT)
 
-<<<<<<< HEAD
         data: BMSsample = self._decode_data(self._data_final, self._prot_offset)
         data.update(BMS._temp_sensors(self._data_final, self._prot_offset))
-=======
-        if self._data_final is None:
-            return {}
-
-        data = self._decode_data(self._data_final)
-        data.update(BMS._temp_sensors(self._data_final))
->>>>>>> e6045445
         data.update(BMS._cell_voltages(self._data_final, int(data[KEY_CELL_COUNT])))
 
         return data