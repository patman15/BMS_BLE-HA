"""Module to support Jikong Smart BMS."""

import asyncio
from collections.abc import Callable
from typing import Any, Final

from bleak.backends.device import BLEDevice
from bleak.uuids import normalize_uuid_str

from custom_components.bms_ble.const import (
    ATTR_BALANCE_CUR,
    ATTR_BATTERY_CHARGING,
    ATTR_BATTERY_LEVEL,
    ATTR_CURRENT,
    ATTR_CYCLE_CAP,
    ATTR_CYCLE_CHRG,
    ATTR_CYCLES,
    ATTR_DELTA_VOLTAGE,
    ATTR_POWER,
    ATTR_RUNTIME,
    ATTR_TEMPERATURE,
    ATTR_VOLTAGE,
    KEY_CELL_COUNT,
    KEY_CELL_VOLTAGE,
    KEY_TEMP_VALUE,
)

from .basebms import BaseBMS, BMSsample, crc_sum


class BMS(BaseBMS):
    """Jikong Smart BMS class implementation."""

    HEAD_RSP: Final = bytes([0x55, 0xAA, 0xEB, 0x90])  # header for responses
    HEAD_CMD: Final = bytes([0xAA, 0x55, 0x90, 0xEB])  # header for commands (endiness!)
    BT_MODULE_MSG: Final = bytes([0x41, 0x54, 0x0D, 0x0A])  # AT\r\n from BLE module
    TYPE_POS: Final[int] = 4  # frame type is right after the header
    INFO_LEN: Final[int] = 300
    _FIELDS: Final[list[tuple[str, int, int, bool, Callable[[int], int | float]]]] = (
        [  # Protocol: JK02_32S; JK02_24S has offset -32
            (ATTR_VOLTAGE, 150, 4, False, lambda x: float(x / 1000)),
            (ATTR_CURRENT, 158, 4, True, lambda x: float(x / 1000)),
            (ATTR_BATTERY_LEVEL, 173, 1, False, lambda x: x),
            (ATTR_CYCLE_CHRG, 174, 4, False, lambda x: float(x / 1000)),
            (ATTR_CYCLES, 182, 4, False, lambda x: x),
<<<<<<< HEAD
            (ATTR_BALANCE_CUR, 170, 2, True, lambda x: float(x / 1000)),
        ] + [  # add temperature sensors
            (f"{KEY_TEMP_VALUE}{i}", addr, 2, True, lambda x: float(x / 10))
            for i, addr in [(0, 144), (1, 162), (2, 164), (3, 256), (4, 258)]
=======
>>>>>>> af948750
        ]
    )

    def __init__(self, ble_device: BLEDevice, reconnect: bool = False) -> None:
        """Intialize private BMS members."""
        super().__init__(__name__, self._notification_handler, ble_device, reconnect)
        self._data: bytearray = bytearray()
        self._data_final: bytearray = bytearray()
        self._char_write_handle: int = -1
        self._bms_info: dict[str, str] = {}
        self._prot_offset: int = 0
        self._valid_reply: int = 0x02

    @staticmethod
    def matcher_dict_list() -> list[dict[str, Any]]:
        """Provide BluetoothMatcher definition."""
        return [
            {
                "service_uuid": BMS.uuid_services()[0],
                "connectable": True,
                "manufacturer_id": 0x0B65,
            },
        ]

    @staticmethod
    def device_info() -> dict[str, str]:
        """Return device information for the battery management system."""
        return {"manufacturer": "Jikong", "model": "Smart BMS"}

    @staticmethod
    def uuid_services() -> list[str]:
        """Return list of 128-bit UUIDs of services required by BMS."""
        return [normalize_uuid_str("ffe0")]

    @staticmethod
    def uuid_rx() -> str:
        """Return 16-bit UUID of characteristic that provides notification/read property."""
        return "ffe1"

    @staticmethod
    def uuid_tx() -> str:
        """Return 16-bit UUID of characteristic that provides write property."""
        return "ffe1"

    @staticmethod
    def _calc_values() -> set[str]:
        return {
            ATTR_POWER,
            ATTR_BATTERY_CHARGING,
            ATTR_CYCLE_CAP,
            ATTR_RUNTIME,
            ATTR_TEMPERATURE,
        }

    def _notification_handler(self, _sender, data: bytearray) -> None:
        """Retrieve BMS data update."""

        if data.startswith(BMS.BT_MODULE_MSG):
            self._log.debug("filtering AT cmd")
            if len(data) == len(BMS.BT_MODULE_MSG):
                return
            data = data[len(BMS.BT_MODULE_MSG) :]

        if (
            len(self._data) >= self.INFO_LEN
            and (data.startswith((BMS.HEAD_RSP, BMS.HEAD_CMD)))
        ) or not self._data.startswith(BMS.HEAD_RSP):
            self._data = bytearray()

        self._data += data

        self._log.debug(
            "RX BLE data (%s): %s", "start" if data == self._data else "cnt.", data
        )

        # verify that data long enough
        if (
            len(self._data) < BMS.INFO_LEN and self._data.startswith(BMS.HEAD_RSP)
        ) or len(self._data) < BMS.TYPE_POS:
            return

        # check that message type is expected
        if self._data[BMS.TYPE_POS] != self._valid_reply:
            self._log.debug(
                "unexpected message type 0x%X (length %i): %s",
                self._data[BMS.TYPE_POS],
                len(self._data),
                self._data,
            )
            return

        # trim AT\r\n message from the end
        if self._data.endswith(BMS.BT_MODULE_MSG):
            self._log.debug("trimming AT cmd")
            self._data = self._data[: -len(BMS.BT_MODULE_MSG)]

        # trim message in case oversized
        if len(self._data) > BMS.INFO_LEN:
            self._log.debug("wrong data length (%i): %s", len(self._data), self._data)
            self._data = self._data[: BMS.INFO_LEN]

        crc: int = crc_sum(self._data[:-1])
        if self._data[-1] != crc:
            self._log.debug("invalid checksum 0x%X != 0x%X", self._data[-1], crc)
            return

        self._data_final = self._data.copy()
        self._data_event.set()

    async def _init_connection(self) -> None:
        """Initialize RX/TX characteristics."""
        char_notify_handle: int = -1
        self._char_write_handle = -1

        for service in self._client.services:
            for char in service.characteristics:
                self._log.debug(
                    "discovered %s (#%i): %s", char.uuid, char.handle, char.properties
                )
                if char.uuid == normalize_uuid_str(
                    BMS.uuid_rx()
                ) or char.uuid == normalize_uuid_str(BMS.uuid_tx()):
                    if "notify" in char.properties:
                        char_notify_handle = char.handle
                    if (
                        "write" in char.properties
                        or "write-without-response" in char.properties
                    ):
                        self._char_write_handle = char.handle
        if char_notify_handle == -1 or self._char_write_handle == -1:
            self._log.debug("failed to detect characteristics.")
            await self._client.disconnect()
            raise ConnectionError(f"Failed to detect characteristics from {self.name}.")
        self._log.debug(
            "using characteristics handle #%i (notify), #%i (write).",
            char_notify_handle,
            self._char_write_handle,
        )

        await super()._init_connection()

        # query device info frame (0x03) and wait for BMS ready (0xC8)
        self._valid_reply = 0x03
        await self._await_reply(self._cmd(b"\x97"), char=self._char_write_handle)
        self._bms_info = BMS._dec_devinfo(self._data_final or bytearray())
        self._log.debug("device information: %s", self._bms_info)
        self._prot_offset = (
            -32 if int(self._bms_info.get("sw_version", "")[:2]) < 11 else 0
        )
        self._valid_reply = 0xC8  # BMS ready confirmation
        await asyncio.wait_for(self._wait_event(), timeout=self.BAT_TIMEOUT)
        self._valid_reply = 0x02  # cell information

    @staticmethod
    def _cmd(cmd: bytes, value: list[int] | None = None) -> bytes:
        """Assemble a Jikong BMS command."""
        value = [] if value is None else value
        assert len(value) <= 13
        frame = bytes([*BMS.HEAD_CMD, cmd[0]])
        frame += bytes([len(value), *value])
        frame += bytes([0] * (13 - len(value)))
        frame += bytes([crc_sum(frame)])
        return frame

    @staticmethod
    def _dec_devinfo(data: bytearray) -> dict[str, str]:
        return {"hw_version": data[22:27].decode(), "sw_version": data[30:35].decode()}

    @staticmethod
    def _cell_voltages(data: bytearray, cells: int) -> dict[str, float]:
        """Return cell voltages from status message."""
        return {
            f"{KEY_CELL_VOLTAGE}{idx}": int.from_bytes(
                data[6 + 2 * idx : 6 + 2 * idx + 2],
                byteorder="little",
                signed=True,
            )
            / 1000
            for idx in range(cells)
        }

    @staticmethod
    def _temp_sensors(data: bytearray, offs: int) -> dict[str, float]:
        temp_pos: Final[list[tuple[int, int]]] = (
            [(0, 130), (1, 132), (2, 134)]
            if offs
            else [(0, 144), (1, 162), (2, 164), (3, 256), (4, 258)]
        )
        return {
            f"{KEY_TEMP_VALUE}{idx}": int.from_bytes(
                data[pos : pos + 2], byteorder="little", signed=False
            )
            / 10
            for idx, pos in temp_pos
            if int.from_bytes(data[pos : pos + 2], byteorder="little", signed=False)
        }

    @staticmethod
    def _decode_data(data: bytearray, offs: int) -> BMSsample:
        """Return BMS data from status message."""
        return (
            {
                KEY_CELL_COUNT: int.from_bytes(
                    data[70 + (offs >> 1) : 74 + (offs >> 1)],
                    byteorder="little",
                ).bit_count()
            }
            | {
                ATTR_DELTA_VOLTAGE: int.from_bytes(
                    data[76 + (offs >> 1) : 78 + (offs >> 1)],
                    byteorder="little",
                )
                / 1000
            }
            | {
                key: func(
                    int.from_bytes(
                        data[idx + offs : idx + offs + size],
                        byteorder="little",
                        signed=sign,
                    )
                )
                for key, idx, size, sign, func in BMS._FIELDS
            }
        )

    async def _async_update(self) -> BMSsample:
        """Update battery status information."""
        if not self._data_event.is_set() or self._data_final[4] != 0x02:
            # request cell info (only if data is not constantly published)
            self._log.debug("requesting cell info")
            await self._await_reply(
                data=BMS._cmd(b"\x96"), char=self._char_write_handle
            )

        data: BMSsample = self._decode_data(self._data_final, self._prot_offset)
        data.update(BMS._temp_sensors(self._data_final, self._prot_offset))
        data.update(BMS._cell_voltages(self._data_final, int(data[KEY_CELL_COUNT])))

        return data<|MERGE_RESOLUTION|>--- conflicted
+++ resolved
@@ -43,13 +43,7 @@
             (ATTR_BATTERY_LEVEL, 173, 1, False, lambda x: x),
             (ATTR_CYCLE_CHRG, 174, 4, False, lambda x: float(x / 1000)),
             (ATTR_CYCLES, 182, 4, False, lambda x: x),
-<<<<<<< HEAD
             (ATTR_BALANCE_CUR, 170, 2, True, lambda x: float(x / 1000)),
-        ] + [  # add temperature sensors
-            (f"{KEY_TEMP_VALUE}{i}", addr, 2, True, lambda x: float(x / 10))
-            for i, addr in [(0, 144), (1, 162), (2, 164), (3, 256), (4, 258)]
-=======
->>>>>>> af948750
         ]
     )
 
