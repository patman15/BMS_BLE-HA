--- conflicted
+++ resolved
@@ -65,13 +65,8 @@
         """Intialize private BMS members."""
         super().__init__(__name__, self._notification_handler, ble_device, reconnect)
         self._data_final: dict[int, bytearray] = {}
-<<<<<<< HEAD
-        self._pack_count: int = 0
-        self._char_write_handle: int | None = None
-=======
         self._pack_count: int = 0  # number of battery packs
         self._pkglen: int = 0  # expected packet length
->>>>>>> 3168fe41
 
     @staticmethod
     def matcher_dict_list() -> list[dict[str, Any]]:
