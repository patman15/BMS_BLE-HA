--- conflicted
+++ resolved
@@ -2,12 +2,7 @@
 
 import asyncio.events
 from abc import ABCMeta, abstractmethod
-<<<<<<< HEAD
-from collections.abc import Callable
-import logging
-=======
 from collections.abc import Callable, Awaitable
->>>>>>> 364e1d56
 from statistics import fmean
 from typing import Any, Final
 
