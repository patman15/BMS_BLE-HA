--- conflicted
+++ resolved
@@ -69,11 +69,7 @@
                 "manufacturer_id": m_id,
                 "connectable": True,
             }
-<<<<<<< HEAD
-            for m_id in (0xBB28, 0xC2B4, 0xE0E2)
-=======
-            for m_id in (0x3E7C, 0xBB28, 0xC2B4)
->>>>>>> ad8bd5d8
+            for m_id in (0x3E7C, 0xBB28, 0xC2B4, 0xE0E2)
         ]
 
     @staticmethod
