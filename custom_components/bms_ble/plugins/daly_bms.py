--- conflicted
+++ resolved
@@ -22,10 +22,7 @@
     MAX_TEMP: Final[int] = 8
     INFO_LEN: Final[int] = 84 + HEAD_LEN + CRC_LEN + MAX_CELLS + MAX_TEMP
     MOS_TEMP_POS: Final[int] = HEAD_LEN + 8
-<<<<<<< HEAD
     MOS_NOT_AVAILABLE: Final[tuple[str]] = ("DL-FB4C2E0",)
-=======
->>>>>>> e18b82bb
     _FIELDS: Final[list[tuple[BMSvalue, int, int, Callable[[int], Any]]]] = [
         ("voltage", 80 + HEAD_LEN, 2, lambda x: float(x / 10)),
         ("current", 82 + HEAD_LEN, 2, lambda x: float((x - 30000) / 10)),
@@ -56,11 +53,7 @@
                 manufacturer_id=m_id,
                 connectable=True,
             )
-<<<<<<< HEAD
             for m_id in (0x102, 0x104, 0x0302, 0x0303)
-=======
-            for m_id in (0x102, 0x104, 0x0302)
->>>>>>> e18b82bb
         ]
 
     @staticmethod
@@ -146,12 +139,9 @@
     async def _async_update(self) -> BMSsample:
         """Update battery status information."""
         data: BMSsample = {}
-<<<<<<< HEAD
-        if (
-            not self.name
-            or not self.name.startswith(BMS.MOS_NOT_AVAILABLE)
+        if (  # do not query devices that do not support MOS temperature, e.g. Bulltron
+            not self.name or not self.name.startswith(BMS.MOS_NOT_AVAILABLE)
         ):
-            # do not query devices that do not support MOS temperature, e.g. Bulltron
             try:
                 # request MOS temperature (possible outcome: response, empty response, no response)
                 await self._await_reply(BMS.HEAD_READ + BMS.MOS_INFO)
@@ -170,26 +160,6 @@
                     ]
             except TimeoutError:
                 self._log.debug("no MOS temperature available.")
-=======
-        try:
-            # request MOS temperature (possible outcome: response, empty response, no response)
-            await self._await_reply(BMS.HEAD_READ + BMS.MOS_INFO)
-
-            if sum(self._data[BMS.MOS_TEMP_POS :][:2]):
-                self._log.debug("MOS info: %s", self._data)
-                data["temp_values"] = [
-                    float(
-                        int.from_bytes(
-                            self._data[BMS.MOS_TEMP_POS :][:2],
-                            byteorder="big",
-                            signed=True,
-                        )
-                        - 40
-                    )
-                ]
-        except TimeoutError:
-            self._log.debug("no MOS temperature available.")
->>>>>>> e18b82bb
 
         await self._await_reply(BMS.HEAD_READ + BMS.CMD_INFO)
 
