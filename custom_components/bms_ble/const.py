"""Constants for the BLE Battery Management System integration."""

import logging
from typing import Final

from homeassistant.const import (  # noqa: F401
    ATTR_BATTERY_CHARGING,
    ATTR_BATTERY_LEVEL,
    ATTR_TEMPERATURE,
    ATTR_VOLTAGE,
)

BMS_TYPES: Final[list[str]] = [
    "cbtpwr_bms",
    "daly_bms",
    "ective_bms",
    "ej_bms",
    "jbd_bms",
    "jikong_bms",
    "ogt_bms",
    "redodo_bms",
    "seplos_bms",
    "seplos_v2_bms",
    "tdt_bms",
    "dpwrcore_bms",  # only name filter
]  # available BMS types
DOMAIN: Final[str] = "bms_ble"
LOGGER: Final = logging.getLogger(__package__)
UPDATE_INTERVAL: Final[int] = 30  # [s]

# attributes (do not change)
<<<<<<< HEAD
ATTR_BALANCE_CUR: Final = "balance_current"  # [A]
ATTR_CELL_VOLTAGES: Final = "cell_voltages"  # [V]
ATTR_CURRENT: Final = "current"  # [A]
ATTR_CYCLE_CAP: Final = "cycle_capacity"  # [Wh]
ATTR_CYCLE_CHRG: Final = "cycle_charge"  # [Ah]
ATTR_CYCLES: Final = "cycles"  # [#]
ATTR_DELTA_VOLTAGE: Final = "delta_voltage"  # [V]
ATTR_LQ: Final = "link_quality"  # [%]
ATTR_POWER: Final = "power"  # [W]
ATTR_RSSI: Final = "rssi"  # [dBm]
ATTR_RUNTIME: Final = "runtime"  # [s]
ATTR_TEMP_SENSORS: Final = "temperature_sensors"  # [°C]
=======
ATTR_CELL_VOLTAGES: Final[str] = "cell_voltages"  # [V]
ATTR_CURRENT: Final[str] = "current"  # [A]
ATTR_CYCLE_CAP: Final[str] = "cycle_capacity"  # [Wh]
ATTR_CYCLE_CHRG: Final[str] = "cycle_charge"  # [Ah]
ATTR_CYCLES: Final[str] = "cycles"  # [#]
ATTR_DELTA_VOLTAGE: Final[str] = "delta_voltage"  # [V]
ATTR_LQ: Final[str] = "link_quality"  # [%]
ATTR_POWER: Final[str] = "power"  # [W]
ATTR_RSSI: Final[str] = "rssi"  # [dBm]
ATTR_RUNTIME: Final[str] = "runtime"  # [s]
ATTR_TEMP_SENSORS: Final[str] = "temperature_sensors"  # [°C]
>>>>>>> af948750

# temporary dictionary keys (do not change)
KEY_CELL_COUNT: Final[str] = "cell_count"  # [#]
KEY_CELL_VOLTAGE: Final[str] = "cell#"  # [V]
KEY_DESIGN_CAP: Final[str] = "design_capacity"  # [Ah]
KEY_PACK_COUNT: Final[str] = "pack_count"  # [#]
KEY_TEMP_SENS: Final[str] = "temp_sensors"  # [#]
KEY_TEMP_VALUE: Final[str] = "temp#"  # [°C]<|MERGE_RESOLUTION|>--- conflicted
+++ resolved
@@ -29,20 +29,7 @@
 UPDATE_INTERVAL: Final[int] = 30  # [s]
 
 # attributes (do not change)
-<<<<<<< HEAD
-ATTR_BALANCE_CUR: Final = "balance_current"  # [A]
-ATTR_CELL_VOLTAGES: Final = "cell_voltages"  # [V]
-ATTR_CURRENT: Final = "current"  # [A]
-ATTR_CYCLE_CAP: Final = "cycle_capacity"  # [Wh]
-ATTR_CYCLE_CHRG: Final = "cycle_charge"  # [Ah]
-ATTR_CYCLES: Final = "cycles"  # [#]
-ATTR_DELTA_VOLTAGE: Final = "delta_voltage"  # [V]
-ATTR_LQ: Final = "link_quality"  # [%]
-ATTR_POWER: Final = "power"  # [W]
-ATTR_RSSI: Final = "rssi"  # [dBm]
-ATTR_RUNTIME: Final = "runtime"  # [s]
-ATTR_TEMP_SENSORS: Final = "temperature_sensors"  # [°C]
-=======
+ATTR_BALANCE_CUR: Final[str] = "balance_current"  # [A]
 ATTR_CELL_VOLTAGES: Final[str] = "cell_voltages"  # [V]
 ATTR_CURRENT: Final[str] = "current"  # [A]
 ATTR_CYCLE_CAP: Final[str] = "cycle_capacity"  # [Wh]
@@ -54,7 +41,6 @@
 ATTR_RSSI: Final[str] = "rssi"  # [dBm]
 ATTR_RUNTIME: Final[str] = "runtime"  # [s]
 ATTR_TEMP_SENSORS: Final[str] = "temperature_sensors"  # [°C]
->>>>>>> af948750
 
 # temporary dictionary keys (do not change)
 KEY_CELL_COUNT: Final[str] = "cell_count"  # [#]
