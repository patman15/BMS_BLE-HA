"""Constants for the BLE Battery Management System integration."""

import logging

from homeassistant.const import (  # noqa: F401
    ATTR_BATTERY_CHARGING,
    ATTR_BATTERY_LEVEL,
    ATTR_TEMPERATURE,
    ATTR_VOLTAGE,
)

<<<<<<< HEAD
BMS_TYPES = ["daly_bms", "jikong_bms", "ogt_bms", "seplos_bms"] # available BMS types
=======
BMS_TYPES = ["daly_bms", "jbd_bms", "jikong_bms", "ogt_bms"] # available BMS types
>>>>>>> a10dbeab
DOMAIN = "bms_ble"
LOGGER = logging.getLogger(__package__)
UPDATE_INTERVAL = 30  # in seconds

# attributes (do not change)
ATTR_DELTA_VOLTAGE = "delta_voltage"  # [V]
ATTR_CELL_VOLTAGES = "cell_voltages"  # [V]
ATTR_CURRENT = "current"  # [A]
ATTR_CYCLE_CHRG = "cycle_charge"  # [Ah]
ATTR_CYCLE_CAP = "cycle_capacity"  # [Wh]
ATTR_CYCLES = "cycles"  # [#]
ATTR_POWER = "power"  # [W]
ATTR_RUNTIME = "runtime"  # [s]
ATTR_RSSI = "rssi"

# temporary dictionary keys (do not change)
KEY_TEMP_SENS = "temp_sensors"  # [#]
KEY_CELL_VOLTAGE = "cell#"  # [V]
KEY_CELL_COUNT = "cell_count"  # [#]<|MERGE_RESOLUTION|>--- conflicted
+++ resolved
@@ -9,11 +9,7 @@
     ATTR_VOLTAGE,
 )
 
-<<<<<<< HEAD
-BMS_TYPES = ["daly_bms", "jikong_bms", "ogt_bms", "seplos_bms"] # available BMS types
-=======
-BMS_TYPES = ["daly_bms", "jbd_bms", "jikong_bms", "ogt_bms"] # available BMS types
->>>>>>> a10dbeab
+BMS_TYPES = ["daly_bms", "jbd_bms", "jikong_bms", "ogt_bms", "seplos_bms"] # available BMS types
 DOMAIN = "bms_ble"
 LOGGER = logging.getLogger(__package__)
 UPDATE_INTERVAL = 30  # in seconds
