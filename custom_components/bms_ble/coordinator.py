--- conflicted
+++ resolved
@@ -100,18 +100,13 @@
         except TimeoutError as err:
             LOGGER.debug("%s: device communication timed out", self.name)
             raise TimeoutError("device communication timed out") from err
-<<<<<<< HEAD
         except (BleakError, EOFError) as err:
-            LOGGER.debug("%s: device communicating failed: %s (%s)", self._name, err, type(err).__name__)
-=======
-        except BleakError as err:
             LOGGER.debug(
                 "%s: device communicating failed: %s (%s)",
                 self.name,
                 err,
                 type(err).__name__,
             )
->>>>>>> 4dc31ef3
             raise UpdateFailed(
                 f"device communicating failed: {err!s} ({type(err).__name__})"
             ) from err
