{
  "domain": "bms_ble",
  "name": "BLE Battery Management",
  "bluetooth": [
    {
      "local_name": "SmartBat-[AB]*",
      "service_uuid": "0000fff0-0000-1000-8000-00805f9b34fb"
    },
    {
      "local_name": "DL-*",
      "service_uuid": "0000fff0-0000-1000-8000-00805f9b34fb"
    },
    {
      "manufacturer_id": 770
    },
    {
      "manufacturer_id": 260
    },
    {
      "service_uuid": "0000ffe0-0000-1000-8000-00805f9b34fb",
      "manufacturer_id": 2917
    },
    {
      "local_name": "SP0?S*",
      "service_uuid": "0000ff00-0000-1000-8000-00805f9b34fb"
    },
    {
      "local_name": "SP1?S*",
      "service_uuid": "0000ff00-0000-1000-8000-00805f9b34fb"
    },
    {
      "local_name": "SP2?S*",
      "service_uuid": "0000ff00-0000-1000-8000-00805f9b34fb"
    },
    {
      "local_name": "GJ-*",
      "service_uuid": "0000ff00-0000-1000-8000-00805f9b34fb"
    },
    {
      "local_name": "SX1*",
      "service_uuid": "0000ff00-0000-1000-8000-00805f9b34fb"
    },
    {
      "local_name": "121?0*",
      "service_uuid": "0000ff00-0000-1000-8000-00805f9b34fb"
    },
    {
      "local_name": "12200*",
      "service_uuid": "0000ff00-0000-1000-8000-00805f9b34fb"
    },
    {
      "local_name": "12300*",
      "service_uuid": "0000ff00-0000-1000-8000-00805f9b34fb"
    },
    {
      "manufacturer_id": 6226,
      "service_uuid": "0000ff00-0000-1000-8000-00805f9b34fb"
    },
    {
      "manufacturer_id": 8856,
      "service_uuid": "0000ff00-0000-1000-8000-00805f9b34fb"
    },
    {
      "local_name": "DP04S*",
      "service_uuid": "0000ff00-0000-1000-8000-00805f9b34fb"
    },
    {
      "local_name": "SP0*",
      "service_uuid": "0000fff0-0000-1000-8000-00805f9b34fb"
    },
    {
      "local_name": "SP1*",
      "service_uuid": "0000fff0-0000-1000-8000-00805f9b34fb"
    },
    {
      "local_name": "SP5*",
      "service_uuid": "0000fff0-0000-1000-8000-00805f9b34fb"
    },
    {
      "local_name": "SP6*",
      "service_uuid": "0000fff0-0000-1000-8000-00805f9b34fb"
    },
    {
      "local_name": "TBA-*"
    },
    {
      "local_name": "DXB-*"
    },
    {
      "service_uuid": "0000ffb0-0000-1000-8000-00805f9b34fb"
    },
    {
      "service_uuid": "0000ffe0-0000-1000-8000-00805f9b34fb",
      "manufacturer_id": 22618
    },
    {
      "local_name": "libatt*",
      "manufacturer_id": 21320
    },
    {
      "local_name": "LT-*",
      "manufacturer_id": 33384
    },
    {
      "local_name": "L-12V???AH-*"
    },
    {
      "local_name": "LT-12V-*"
    },
    {
      "local_name": "$PFLAC*",
      "service_uuid": "0000ffe0-0000-1000-8000-00805f9b34fb"
    },
    {
      "local_name": "NWJ20*",
      "service_uuid": "0000ffe0-0000-1000-8000-00805f9b34fb"
    },
    {
      "manufacturer_id": 54976
    },
    {
      "local_name": "BP0?",
      "service_uuid": "0000ff00-0000-1000-8000-00805f9b34fb"
    }
  ],
  "codeowners": [
    "@patman15"
  ],
  "config_flow": true,
  "dependencies": [
    "bluetooth_adapters"
  ],
  "documentation": "https://github.com/patman15/BMS_BLE-HA",
  "integration_type": "device",
  "iot_class": "local_polling",
  "issue_tracker": "https://github.com/patman15/BMS_BLE-HA/issues",
  "loggers": [
    "bleak_retry_connector"
  ],
  "requirements": [],
<<<<<<< HEAD
  "version": "1.11.7"
=======
  "version": "1.11.8"
>>>>>>> 29519a20
}<|MERGE_RESOLUTION|>--- conflicted
+++ resolved
@@ -138,9 +138,5 @@
     "bleak_retry_connector"
   ],
   "requirements": [],
-<<<<<<< HEAD
-  "version": "1.11.7"
-=======
   "version": "1.11.8"
->>>>>>> 29519a20
 }