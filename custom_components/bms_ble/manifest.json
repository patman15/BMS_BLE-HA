{
  "domain": "bms_ble",
  "name": "BLE Battery Management",
  "bluetooth": [
    {
      "local_name": "SmartBat-A*",
      "service_uuid": "0000fff0-0000-1000-8000-00805f9b34fb"
    },
    {
      "local_name": "SmartBat-B*",
      "service_uuid": "0000fff0-0000-1000-8000-00805f9b34fb"
    },
    {
      "local_name": "DL-*",
      "service_uuid": "0000fff0-0000-1000-8000-00805f9b34fb"
    },
    {
      "service_uuid": "0000ffe0-0000-1000-8000-00805f9b34fb",
      "manufacturer_id": 2917
    },
    {
      "service_uuid": "0000ff00-0000-1000-8000-00805f9b34fb"
    },
    {
      "local_name": "SP0*",
      "service_uuid": "0000fff0-0000-1000-8000-00805f9b34fb"
    },
    {
      "local_name": "SP1*",
      "service_uuid": "0000fff0-0000-1000-8000-00805f9b34fb"
    },
    {
      "local_name": "TBA-*"
    },
    {
      "local_name": "DXB-*"
    },
    {
      "service_uuid": "0000ffb0-0000-1000-8000-00805f9b34fb"
    },
    {
<<<<<<< HEAD
      "service_uuid": "0000ffe0-0000-1000-8000-00805f9b34fb",
      "manufacturer_id": 22618
=======
      "local_name": "libatt*",
      "manufacturer_id": 21320
>>>>>>> cf160534
    }
  ],
  "codeowners": ["@patman15"],
  "config_flow": true,
  "dependencies": ["bluetooth_adapters"],
  "documentation": "https://github.com/patman15/BMS_BLE-HA",
  "integration_type": "device",
  "iot_class": "local_polling",
  "issue_tracker": "https://github.com/patman15/BMS_BLE-HA/issues",
  "requirements": [],
  "version": "1.9.0"
}<|MERGE_RESOLUTION|>--- conflicted
+++ resolved
@@ -39,13 +39,12 @@
       "service_uuid": "0000ffb0-0000-1000-8000-00805f9b34fb"
     },
     {
-<<<<<<< HEAD
       "service_uuid": "0000ffe0-0000-1000-8000-00805f9b34fb",
       "manufacturer_id": 22618
-=======
+    },
+    {
       "local_name": "libatt*",
       "manufacturer_id": 21320
->>>>>>> cf160534
     }
   ],
   "codeowners": ["@patman15"],
