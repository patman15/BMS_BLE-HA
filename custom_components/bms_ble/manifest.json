{
  "domain": "bms_ble",
  "name": "BLE Battery Management",
  "bluetooth": [
    {
      "local_name": "SmartBat-[AB]*",
      "service_uuid": "0000fff0-0000-1000-8000-00805f9b34fb"
    },
    {
      "local_name": "DL-*",
      "service_uuid": "0000fff0-0000-1000-8000-00805f9b34fb"
    },
    {
      "manufacturer_id": 770
    },
    {
      "manufacturer_id": 771
    },
    {
      "manufacturer_id": 258
    },
    {
      "manufacturer_id": 260
    },
    {
      "service_uuid": "0000ffe0-0000-1000-8000-00805f9b34fb",
      "manufacturer_id": 2917
    },
    {
      "local_name": "JBD-*",
      "service_uuid": "0000ff00-0000-1000-8000-00805f9b34fb"
    },
    {
      "local_name": "SP0?S*",
      "service_uuid": "0000ff00-0000-1000-8000-00805f9b34fb"
    },
    {
      "local_name": "SP1?S*",
      "service_uuid": "0000ff00-0000-1000-8000-00805f9b34fb"
    },
    {
      "local_name": "SP2?S*",
      "service_uuid": "0000ff00-0000-1000-8000-00805f9b34fb"
    },
    {
      "local_name": "AP2?S*",
      "service_uuid": "0000ff00-0000-1000-8000-00805f9b34fb"
    },
    {
      "local_name": "GJ-*",
      "service_uuid": "0000ff00-0000-1000-8000-00805f9b34fb"
    },
    {
      "local_name": "SX1*",
      "service_uuid": "0000ff00-0000-1000-8000-00805f9b34fb"
    },
    {
      "local_name": "LT40AH",
      "service_uuid": "0000ff00-0000-1000-8000-00805f9b34fb"
    },
    {
      "local_name": "121?0*",
      "service_uuid": "0000ff00-0000-1000-8000-00805f9b34fb"
    },
    {
      "local_name": "12200*",
      "service_uuid": "0000ff00-0000-1000-8000-00805f9b34fb"
    },
    {
      "local_name": "12300*",
      "service_uuid": "0000ff00-0000-1000-8000-00805f9b34fb"
    },
    {
      "local_name": "PKT*",
      "service_uuid": "0000ff00-0000-1000-8000-00805f9b34fb"
    },
    {
      "manufacturer_id": 15984,
      "service_uuid": "0000ff00-0000-1000-8000-00805f9b34fb"
    },
    {
      "manufacturer_id": 49572,
      "service_uuid": "0000ff00-0000-1000-8000-00805f9b34fb"
    },
    {
      "local_name": "gokwh*",
      "service_uuid": "0000ff00-0000-1000-8000-00805f9b34fb"
    },
    {
      "local_name": "OGR-*",
      "service_uuid": "0000ff00-0000-1000-8000-00805f9b34fb"
    },
    {
      "local_name": "DWC*",
      "service_uuid": "0000ff00-0000-1000-8000-00805f9b34fb"
    },
    {
      "local_name": "xiaoxiang*",
      "service_uuid": "0000ff00-0000-1000-8000-00805f9b34fb"
    },
    {
      "local_name": "AL12-*",
      "service_uuid": "0000ff00-0000-1000-8000-00805f9b34fb"
    },
    {
      "manufacturer_id": 123,
      "service_uuid": "0000ff00-0000-1000-8000-00805f9b34fb"
    },
    {
      "manufacturer_id": 6226,
      "service_uuid": "0000ff00-0000-1000-8000-00805f9b34fb"
    },
    {
      "manufacturer_id": 8856,
      "service_uuid": "0000ff00-0000-1000-8000-00805f9b34fb"
    },
    {
      "local_name": "ECO-WORTHY 02_*"
    },
    {
      "local_name": "ECO-WORTHY*",
      "service_uuid": "0000fff0-0000-1000-8000-00805f9b34fb"
    },
    {
      "local_name": "DCHOUSE*",
      "service_uuid": "0000fff0-0000-1000-8000-00805f9b34fb"
    },
    {
      "local_name": "DP04S*",
      "service_uuid": "0000ff00-0000-1000-8000-00805f9b34fb"
    },
    {
      "local_name": "ECO-LFP*",
      "service_uuid": "0000ff00-0000-1000-8000-00805f9b34fb"
    },
    {
      "local_name": "SP0*",
      "service_uuid": "0000fff0-0000-1000-8000-00805f9b34fb"
    },
    {
      "local_name": "SP1*",
      "service_uuid": "0000fff0-0000-1000-8000-00805f9b34fb"
    },
    {
      "local_name": "SP4*",
      "service_uuid": "0000fff0-0000-1000-8000-00805f9b34fb"
    },
    {
      "local_name": "SP5*",
      "service_uuid": "0000fff0-0000-1000-8000-00805f9b34fb"
    },
    {
      "local_name": "SP6*",
      "service_uuid": "0000fff0-0000-1000-8000-00805f9b34fb"
    },
    {
      "local_name": "CSY*",
      "service_uuid": "0000fff0-0000-1000-8000-00805f9b34fb"
    },
    {
      "local_name": "TBA-*"
    },
    {
      "local_name": "DXB-*"
    },
    {
      "service_uuid": "0000ffe5-0000-1000-8000-00805f9b34fb"
    },
    {
      "service_uuid": "0000fff0-0000-1000-8000-00805f9b34fb",
      "manufacturer_id": 0
    },
    {
      "service_uuid": "0000fff0-0000-1000-8000-00805f9b34fb",
      "manufacturer_id": 16963
    },
    {
      "service_uuid": "0000ffe0-0000-1000-8000-00805f9b34fb",
      "manufacturer_id": 22618
    },
    {
      "local_name": "libatt*",
      "manufacturer_id": 21320
    },
    {
      "local_name": "LT-*",
      "manufacturer_id": 33384
    },
    {
      "local_name": "LT-*",
      "manufacturer_id": 22618
    },
    {
      "local_name": "SV12V*",
      "manufacturer_id": 33384
    },
    {
      "local_name": "L-12V???AH-*"
    },
    {
      "local_name": "LT-12V-*"
    },
    {
      "local_name": "V-12V???Ah-*"
    },
    {
      "service_uuid": "0000ffe0-0000-1000-8000-00805f9b34fb",
      "manufacturer_id": 0
    },
    {
      "service_uuid": "0000ffe0-0000-1000-8000-00805f9b34fb",
      "manufacturer_id": 65535
    },
    {
      "manufacturer_id": 54976
    },
    {
      "local_name": "BP0?",
      "service_uuid": "0000ff00-0000-1000-8000-00805f9b34fb"
    },
    {
      "local_name": "F10*"
    },
    {
      "service_uuid": "000003c1-0000-1000-8000-00805f9b34fb",
      "manufacturer_id": 21330
    },
    {
      "local_name": "SOK-*",
      "service_uuid": "0000fff0-0000-1000-8000-00805f9b34fb"
    },
    {
      "local_name": "ABC-*",
      "service_uuid": "0000fff0-0000-1000-8000-00805f9b34fb"
    },
    {
      "service_uuid": "0000ffe0-0000-1000-8000-00805f9b34fb",
      "manufacturer_id": 424
    },
    {
      "service_uuid": "0000ffe0-0000-1000-8000-00805f9b34fb",
      "manufacturer_id": 2865
    },
    {
      "service_uuid": "0000ffe0-0000-1000-8000-00805f9b34fb",
      "manufacturer_id": 35579
    },
    {
      "service_uuid": "0000ffd0-0000-1000-8000-00805f9b34fb",
      "manufacturer_id": 39008
    },
    {
<<<<<<< HEAD
      "local_name": "ANT-*",
      "service_uuid": "0000ffe0-0000-1000-8000-00805f9b34fb",
      "manufacturer_id": 8979
=======
      "local_name": "RNG*",
      "manufacturer_id": 57676
    },
    {
      "service_uuid": "0000fee7-0000-1000-8000-00805f9b34fb"
>>>>>>> 42c1e1aa
    }
  ],
  "codeowners": [
    "@patman15"
  ],
  "config_flow": true,
  "dependencies": [
    "bluetooth_adapters"
  ],
  "documentation": "https://github.com/patman15/BMS_BLE-HA",
  "integration_type": "device",
  "iot_class": "local_polling",
  "issue_tracker": "https://github.com/patman15/BMS_BLE-HA/issues",
  "loggers": [
    "bleak_retry_connector"
  ],
  "quality_scale": "silver",
  "requirements": [],
  "version": "1.19.0-beta.1"
}<|MERGE_RESOLUTION|>--- conflicted
+++ resolved
@@ -250,17 +250,16 @@
       "manufacturer_id": 39008
     },
     {
-<<<<<<< HEAD
       "local_name": "ANT-*",
       "service_uuid": "0000ffe0-0000-1000-8000-00805f9b34fb",
       "manufacturer_id": 8979
-=======
+    },
+    {
       "local_name": "RNG*",
       "manufacturer_id": 57676
     },
     {
       "service_uuid": "0000fee7-0000-1000-8000-00805f9b34fb"
->>>>>>> 42c1e1aa
     }
   ],
   "codeowners": [
