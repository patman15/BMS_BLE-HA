--- conflicted
+++ resolved
@@ -138,9 +138,5 @@
     "bleak_retry_connector"
   ],
   "requirements": [],
-<<<<<<< HEAD
   "version": "1.12.0-beta"
-=======
-  "version": "1.11.8"
->>>>>>> af009596
 }