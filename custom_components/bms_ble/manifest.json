{
  "domain": "bms_ble",
  "name": "BLE Battery Management",
  "bluetooth": [
    {
      "local_name": "SmartBat-[AB]*",
      "service_uuid": "0000fff0-0000-1000-8000-00805f9b34fb"
    },
    {
      "local_name": "DL-*",
      "service_uuid": "0000fff0-0000-1000-8000-00805f9b34fb"
    },
    {
      "manufacturer_id": 770
    },
    {
      "manufacturer_id": 258
    },
    {
      "manufacturer_id": 260
    },
    {
      "service_uuid": "0000ffe0-0000-1000-8000-00805f9b34fb",
      "manufacturer_id": 2917
    },
    {
      "local_name": "SP0?S*",
      "service_uuid": "0000ff00-0000-1000-8000-00805f9b34fb"
    },
    {
      "local_name": "SP1?S*",
      "service_uuid": "0000ff00-0000-1000-8000-00805f9b34fb"
    },
    {
      "local_name": "SP2?S*",
      "service_uuid": "0000ff00-0000-1000-8000-00805f9b34fb"
    },
    {
      "local_name": "AP2?S*",
      "service_uuid": "0000ff00-0000-1000-8000-00805f9b34fb"
    },
    {
      "local_name": "GJ-*",
      "service_uuid": "0000ff00-0000-1000-8000-00805f9b34fb"
    },
    {
      "local_name": "SX1*",
      "service_uuid": "0000ff00-0000-1000-8000-00805f9b34fb"
    },
    {
      "local_name": "LT40AH",
      "service_uuid": "0000ff00-0000-1000-8000-00805f9b34fb"
    },
    {
      "local_name": "121?0*",
      "service_uuid": "0000ff00-0000-1000-8000-00805f9b34fb"
    },
    {
      "local_name": "12200*",
      "service_uuid": "0000ff00-0000-1000-8000-00805f9b34fb"
    },
    {
      "local_name": "12300*",
      "service_uuid": "0000ff00-0000-1000-8000-00805f9b34fb"
    },
    {
      "local_name": "PKT*",
      "service_uuid": "0000ff00-0000-1000-8000-00805f9b34fb"
    },
    {
      "manufacturer_id": 15984,
      "service_uuid": "0000ff00-0000-1000-8000-00805f9b34fb"
    },
    {
      "manufacturer_id": 49572,
      "service_uuid": "0000ff00-0000-1000-8000-00805f9b34fb"
    },
    {
      "local_name": "gokwh*",
      "service_uuid": "0000ff00-0000-1000-8000-00805f9b34fb"
    },
    {
      "local_name": "OGR-*",
      "service_uuid": "0000ff00-0000-1000-8000-00805f9b34fb"
    },    
    {
      "manufacturer_id": 123,
      "service_uuid": "0000ff00-0000-1000-8000-00805f9b34fb"
    },
    {
      "manufacturer_id": 6226,
      "service_uuid": "0000ff00-0000-1000-8000-00805f9b34fb"
    },
    {
      "manufacturer_id": 8856,
      "service_uuid": "0000ff00-0000-1000-8000-00805f9b34fb"
    },
    {
      "local_name": "ECO-WORTHY*",
      "manufacturer_id": 49844
    },
    {
      "local_name": "ECO-WORTHY*",
      "manufacturer_id": 47912
    },
    {
      "local_name": "ECO-WORTHY*",
<<<<<<< HEAD
      "manufacturer_id": 57570
    },    
    {
=======
      "manufacturer_id": 15996
    },    
    {
      "local_name": "ECO????",
      "service_uuid": "0000ff00-0000-1000-8000-00805f9b34fb"
    },
    {
>>>>>>> ad8bd5d8
      "local_name": "DP04S*",
      "service_uuid": "0000ff00-0000-1000-8000-00805f9b34fb"
    },
    {
      "local_name": "ECO-LFP*",
      "service_uuid": "0000ff00-0000-1000-8000-00805f9b34fb"
    },    
    {
      "local_name": "SP0*",
      "service_uuid": "0000fff0-0000-1000-8000-00805f9b34fb"
    },
    {
      "local_name": "SP1*",
      "service_uuid": "0000fff0-0000-1000-8000-00805f9b34fb"
    },
    {
      "local_name": "SP4*",
      "service_uuid": "0000fff0-0000-1000-8000-00805f9b34fb"
    },
    {
      "local_name": "SP5*",
      "service_uuid": "0000fff0-0000-1000-8000-00805f9b34fb"
    },
    {
      "local_name": "SP6*",
      "service_uuid": "0000fff0-0000-1000-8000-00805f9b34fb"
    },
    {
      "local_name": "CSY*",
      "service_uuid": "0000fff0-0000-1000-8000-00805f9b34fb"
    },
    {
      "local_name": "TBA-*"
    },
    {
      "local_name": "DXB-*"
    },
    {
      "service_uuid": "0000ffe5-0000-1000-8000-00805f9b34fb"
    },
    {
      "service_uuid": "0000fff0-0000-1000-8000-00805f9b34fb",
      "manufacturer_id": 0
    },
    {
      "service_uuid": "0000fff0-0000-1000-8000-00805f9b34fb",
      "manufacturer_id": 16963
    },
    {
      "service_uuid": "0000ffe0-0000-1000-8000-00805f9b34fb",
      "manufacturer_id": 22618
    },
    {
      "local_name": "libatt*",
      "manufacturer_id": 21320
    },
    {
      "local_name": "LT-*",
      "manufacturer_id": 33384
    },
    {
      "local_name": "L-12V???AH-*"
    },
    {
      "local_name": "LT-12V-*"
    },
    {
      "local_name": "V-12V???Ah-*"
    },
    {
      "service_uuid": "0000ffe0-0000-1000-8000-00805f9b34fb",
      "manufacturer_id": 0
    },
    {
      "service_uuid": "0000ffe0-0000-1000-8000-00805f9b34fb",
      "manufacturer_id": 65535
    },
    {
      "manufacturer_id": 54976
    },
    {
      "local_name": "BP0?",
      "service_uuid": "0000ff00-0000-1000-8000-00805f9b34fb"
    },
    {
      "local_name": "F10*"
    },
    {
      "service_uuid": "000003c1-0000-1000-8000-00805f9b34fb",
      "manufacturer_id": 21330
    },
    {
      "local_name": "SOK-*",
      "service_uuid": "0000fff0-0000-1000-8000-00805f9b34fb"
    },
    {
      "local_name": "ABC-*",
      "service_uuid": "0000fff0-0000-1000-8000-00805f9b34fb"
    },
    {
      "service_uuid": "0000ffe0-0000-1000-8000-00805f9b34fb",
      "manufacturer_id": 424
    },
    {
      "service_uuid": "0000ffe0-0000-1000-8000-00805f9b34fb",
      "manufacturer_id": 2865
    },
    {
      "service_uuid": "0000ffe0-0000-1000-8000-00805f9b34fb",
      "manufacturer_id": 35579
    }
  ],
  "codeowners": [
    "@patman15"
  ],
  "config_flow": true,
  "dependencies": [
    "bluetooth_adapters"
  ],
  "documentation": "https://github.com/patman15/BMS_BLE-HA",
  "integration_type": "device",
  "iot_class": "local_polling",
  "issue_tracker": "https://github.com/patman15/BMS_BLE-HA/issues",
  "loggers": [
    "bleak_retry_connector"
  ],
  "quality_scale": "silver",
  "requirements": [],
  "version": "1.17.0"
}<|MERGE_RESOLUTION|>--- conflicted
+++ resolved
@@ -105,11 +105,10 @@
     },
     {
       "local_name": "ECO-WORTHY*",
-<<<<<<< HEAD
       "manufacturer_id": 57570
     },    
     {
-=======
+      "local_name": "ECO-WORTHY*",
       "manufacturer_id": 15996
     },    
     {
@@ -117,7 +116,6 @@
       "service_uuid": "0000ff00-0000-1000-8000-00805f9b34fb"
     },
     {
->>>>>>> ad8bd5d8
       "local_name": "DP04S*",
       "service_uuid": "0000ff00-0000-1000-8000-00805f9b34fb"
     },
