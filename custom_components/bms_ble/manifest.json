--- conflicted
+++ resolved
@@ -70,17 +70,12 @@
     },
     {
       "local_name": "BP00",
-<<<<<<< HEAD
       "service_uuid": "0000ff00-0000-1000-8000-00805f9b34fb"
 
     },
     {
       "manufacturer_id": 54976
     }
-=======
-      "service_uuid": "0000ff00-0000-1000-8000-00805f9b34fb"      
-    }    
->>>>>>> c4a2b2a4
   ],
   "codeowners": ["@patman15"],
   "config_flow": true,
