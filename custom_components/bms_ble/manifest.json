{
  "domain": "bms_ble",
  "name": "BLE Battery Management",
  "bluetooth": [
    {
      "local_name": "SmartBat-[AB]*",
      "service_uuid": "0000fff0-0000-1000-8000-00805f9b34fb"
    },
    {
      "local_name": "DL-*",
      "service_uuid": "0000fff0-0000-1000-8000-00805f9b34fb"
    },
    {
      "manufacturer_id": 770
    },
    {
      "manufacturer_id": 260
    },
    {
      "service_uuid": "0000ffe0-0000-1000-8000-00805f9b34fb",
      "manufacturer_id": 2917
    },
    {
      "local_name": "SP0?S*",
      "service_uuid": "0000ff00-0000-1000-8000-00805f9b34fb"
    },
    {
      "local_name": "SP1?S*",
      "service_uuid": "0000ff00-0000-1000-8000-00805f9b34fb"
    },
    {
      "local_name": "SP2?S*",
      "service_uuid": "0000ff00-0000-1000-8000-00805f9b34fb"
    },
    {
      "local_name": "GJ-*",
      "service_uuid": "0000ff00-0000-1000-8000-00805f9b34fb"
    },
    {
      "local_name": "SX1*",
      "service_uuid": "0000ff00-0000-1000-8000-00805f9b34fb"
    },
    {
      "local_name": "121?0*",
      "service_uuid": "0000ff00-0000-1000-8000-00805f9b34fb"
    },
    {
      "local_name": "12200*",
      "service_uuid": "0000ff00-0000-1000-8000-00805f9b34fb"
    },
    {
      "local_name": "12300*",
      "service_uuid": "0000ff00-0000-1000-8000-00805f9b34fb"
    },
    {
      "manufacturer_id": 6226,
      "service_uuid": "0000ff00-0000-1000-8000-00805f9b34fb"
    },
    {
      "manufacturer_id": 8856,
      "service_uuid": "0000ff00-0000-1000-8000-00805f9b34fb"
    },
    {
<<<<<<< HEAD
      "manufacturer_id": 49844
=======
      "local_name": "DP04S*",
      "service_uuid": "0000ff00-0000-1000-8000-00805f9b34fb"
>>>>>>> 6ee6e4f4
    },
    {
      "local_name": "SP0*",
      "service_uuid": "0000fff0-0000-1000-8000-00805f9b34fb"
    },
    {
      "local_name": "SP1*",
      "service_uuid": "0000fff0-0000-1000-8000-00805f9b34fb"
    },
    {
      "local_name": "SP5*",
      "service_uuid": "0000fff0-0000-1000-8000-00805f9b34fb"
    },
    {
      "local_name": "SP6*",
      "service_uuid": "0000fff0-0000-1000-8000-00805f9b34fb"
    },
    {
      "local_name": "TBA-*"
    },
    {
      "local_name": "DXB-*"
    },
    {
      "service_uuid": "0000ffb0-0000-1000-8000-00805f9b34fb"
    },
    {
      "service_uuid": "0000ffe0-0000-1000-8000-00805f9b34fb",
      "manufacturer_id": 22618
    },
    {
      "local_name": "libatt*",
      "manufacturer_id": 21320
    },
    {
      "local_name": "LT-*",
      "manufacturer_id": 33384
    },
    {
      "local_name": "L-12V???AH-*"
    },
    {
      "local_name": "LT-12V-*"
    },
    {
      "local_name": "$PFLAC*",
      "service_uuid": "0000ffe0-0000-1000-8000-00805f9b34fb"
    },
    {
      "local_name": "NWJ20*",
      "service_uuid": "0000ffe0-0000-1000-8000-00805f9b34fb"
    },
    {
      "manufacturer_id": 54976
    },
    {
      "local_name": "BP0?",
      "service_uuid": "0000ff00-0000-1000-8000-00805f9b34fb"
    },
    {
      "local_name": "F10*"
    }
  ],
  "codeowners": [
    "@patman15"
  ],
  "config_flow": true,
  "dependencies": [
    "bluetooth_adapters"
  ],
  "documentation": "https://github.com/patman15/BMS_BLE-HA",
  "integration_type": "device",
  "iot_class": "local_polling",
  "issue_tracker": "https://github.com/patman15/BMS_BLE-HA/issues",
  "loggers": [
    "bleak_retry_connector"
  ],
  "requirements": [],
<<<<<<< HEAD
  "version": "1.11.6"
=======
  "version": "1.12.0"
>>>>>>> 6ee6e4f4
}<|MERGE_RESOLUTION|>--- conflicted
+++ resolved
@@ -61,12 +61,11 @@
       "service_uuid": "0000ff00-0000-1000-8000-00805f9b34fb"
     },
     {
-<<<<<<< HEAD
       "manufacturer_id": 49844
-=======
+    },
+    {
       "local_name": "DP04S*",
       "service_uuid": "0000ff00-0000-1000-8000-00805f9b34fb"
->>>>>>> 6ee6e4f4
     },
     {
       "local_name": "SP0*",
@@ -145,9 +144,5 @@
     "bleak_retry_connector"
   ],
   "requirements": [],
-<<<<<<< HEAD
-  "version": "1.11.6"
-=======
-  "version": "1.12.0"
->>>>>>> 6ee6e4f4
+  "version": "1.12.1"
 }