{
  "domain": "bms_ble",
  "name": "BLE Battery Management",
  "bluetooth": [
    {
      "local_name": "SmartBat-[AB]*",
      "service_uuid": "0000fff0-0000-1000-8000-00805f9b34fb"
    },
    {
      "local_name": "DL-*",
      "service_uuid": "0000fff0-0000-1000-8000-00805f9b34fb"
    },
    {
      "service_uuid": "0000ffe0-0000-1000-8000-00805f9b34fb",
      "manufacturer_id": 2917
    },
    {
      "local_name": "SP0?S*",
      "service_uuid": "0000ff00-0000-1000-8000-00805f9b34fb"
    },
    {
      "local_name": "SP1?S*",
      "service_uuid": "0000ff00-0000-1000-8000-00805f9b34fb"
    },
    {
      "local_name": "SP2?S*",
      "service_uuid": "0000ff00-0000-1000-8000-00805f9b34fb"
    },
    {
      "local_name": "GJ-*",
      "service_uuid": "0000ff00-0000-1000-8000-00805f9b34fb"
    },
    {
      "local_name": "SX1*",
      "service_uuid": "0000ff00-0000-1000-8000-00805f9b34fb"
    },        
    {
      "local_name": "SP0*",
      "service_uuid": "0000fff0-0000-1000-8000-00805f9b34fb"
    },
    {
      "local_name": "SP1*",
      "service_uuid": "0000fff0-0000-1000-8000-00805f9b34fb"
    },
    {
      "local_name": "TBA-*"
    },
    {
      "local_name": "DXB-*"
    },
    {
      "service_uuid": "0000ffb0-0000-1000-8000-00805f9b34fb"
    },
    {
      "service_uuid": "0000ffe0-0000-1000-8000-00805f9b34fb",
      "manufacturer_id": 22618
    },
    {
      "local_name": "libatt*",
      "manufacturer_id": 21320
    },
    {
      "local_name": "LT-*",
      "manufacturer_id": 33384
    },
    {
      "local_name": "$PFLAC*",
      "service_uuid": "0000ffe0-0000-1000-8000-00805f9b34fb",
      "manufacturer_id": 65535
    },
    {
<<<<<<< HEAD
      "local_name": "BP00",
      "service_uuid": "0000ff00-0000-1000-8000-00805f9b34fb"

    },
    {
      "manufacturer_id": 54976
    }
=======
      "local_name": "BP0?",
      "service_uuid": "0000ff00-0000-1000-8000-00805f9b34fb"      
    }    
>>>>>>> 6d9ad87f
  ],
  "codeowners": ["@patman15"],
  "config_flow": true,
  "dependencies": ["bluetooth_adapters"],
  "documentation": "https://github.com/patman15/BMS_BLE-HA",
  "integration_type": "device",
  "iot_class": "local_polling",
  "issue_tracker": "https://github.com/patman15/BMS_BLE-HA/issues",
  "loggers": ["bleak_retry_connector"],
  "requirements": [],
  "version": "1.11.0"
}<|MERGE_RESOLUTION|>--- conflicted
+++ resolved
@@ -69,19 +69,12 @@
       "manufacturer_id": 65535
     },
     {
-<<<<<<< HEAD
-      "local_name": "BP00",
-      "service_uuid": "0000ff00-0000-1000-8000-00805f9b34fb"
-
+      "manufacturer_id": 54976
     },
     {
-      "manufacturer_id": 54976
-    }
-=======
       "local_name": "BP0?",
       "service_uuid": "0000ff00-0000-1000-8000-00805f9b34fb"      
     }    
->>>>>>> 6d9ad87f
   ],
   "codeowners": ["@patman15"],
   "config_flow": true,
