--- conflicted
+++ resolved
@@ -112,13 +112,7 @@
   ],
   "quality_scale": "silver",
   "requirements": [
-<<<<<<< HEAD
-      "aiobmsble==0.12.0b5"
-  ],
-  "version": "2.1.2-beta.3"
-=======
       "aiobmsble==0.12.1"
   ],
   "version": "2.2.1"
->>>>>>> 456368ee
 }