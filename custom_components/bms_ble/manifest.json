--- conflicted
+++ resolved
@@ -113,13 +113,10 @@
       "local_name": "BS20*",
       "service_uuid": "0000ff00-0000-1000-8000-00805f9b34fb"
     },
-<<<<<<< HEAD
-=======
     {
       "local_name": "BT  LP*",
       "service_uuid": "0000ff00-0000-1000-8000-00805f9b34fb"
     },
->>>>>>> f545bc46
     {
       "manufacturer_id": 123,
       "service_uuid": "0000ff00-0000-1000-8000-00805f9b34fb"
@@ -301,12 +298,12 @@
     {
       "local_name": "ANT-BLE*",
       "service_uuid": "0000ffe0-0000-1000-8000-00805f9b34fb",
+      "manufacturer_id": 1623
+    },
+    {
+      "local_name": "ANT-BLE*",
+      "service_uuid": "0000ffe0-0000-1000-8000-00805f9b34fb",
       "manufacturer_id": 8979
-    },
-    {
-      "local_name": "ANT-BLE*",
-      "service_uuid": "0000ffe0-0000-1000-8000-00805f9b34fb",
-      "manufacturer_id": 1623
     },
     {
       "local_name": "RNG*",
