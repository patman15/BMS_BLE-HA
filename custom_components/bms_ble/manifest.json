--- conflicted
+++ resolved
@@ -106,9 +106,5 @@
   "issue_tracker": "https://github.com/patman15/BMS_BLE-HA/issues",
   "loggers": ["bleak_retry_connector"],
   "requirements": [],
-<<<<<<< HEAD
   "version": "1.12.0-beta"
-=======
-  "version": "1.11.6"
->>>>>>> 4114b8ff
 }