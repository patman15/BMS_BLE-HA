{
  "domain": "bms_ble",
  "name": "BLE Battery Management",
  "bluetooth": [
    {
      "local_name": "SmartBat-[AB]*",
      "service_uuid": "0000fff0-0000-1000-8000-00805f9b34fb"
    },
    {
      "local_name": "DL-*",
      "service_uuid": "0000fff0-0000-1000-8000-00805f9b34fb"
    },
    {
      "manufacturer_id": 770
    },
    {
      "manufacturer_id": 258
    },
    {
      "manufacturer_id": 260
    },
    {
      "service_uuid": "0000ffe0-0000-1000-8000-00805f9b34fb",
      "manufacturer_id": 2917
    },
    {
      "local_name": "JBD-*",
      "service_uuid": "0000ff00-0000-1000-8000-00805f9b34fb"
    },
    {
      "local_name": "SP0?S*",
      "service_uuid": "0000ff00-0000-1000-8000-00805f9b34fb"
    },
    {
      "local_name": "SP1?S*",
      "service_uuid": "0000ff00-0000-1000-8000-00805f9b34fb"
    },
    {
      "local_name": "SP2?S*",
      "service_uuid": "0000ff00-0000-1000-8000-00805f9b34fb"
    },
    {
      "local_name": "AP2?S*",
      "service_uuid": "0000ff00-0000-1000-8000-00805f9b34fb"
    },
    {
      "local_name": "GJ-*",
      "service_uuid": "0000ff00-0000-1000-8000-00805f9b34fb"
    },
    {
      "local_name": "SX1*",
      "service_uuid": "0000ff00-0000-1000-8000-00805f9b34fb"
    },
    {
      "local_name": "LT40AH",
      "service_uuid": "0000ff00-0000-1000-8000-00805f9b34fb"
    },
    {
      "local_name": "121?0*",
      "service_uuid": "0000ff00-0000-1000-8000-00805f9b34fb"
    },
    {
      "local_name": "12200*",
      "service_uuid": "0000ff00-0000-1000-8000-00805f9b34fb"
    },
    {
      "local_name": "12300*",
      "service_uuid": "0000ff00-0000-1000-8000-00805f9b34fb"
    },
    {
      "local_name": "PKT*",
      "service_uuid": "0000ff00-0000-1000-8000-00805f9b34fb"
    },
    {
      "manufacturer_id": 15984,
      "service_uuid": "0000ff00-0000-1000-8000-00805f9b34fb"
    },
    {
      "manufacturer_id": 49572,
      "service_uuid": "0000ff00-0000-1000-8000-00805f9b34fb"
    },
    {
      "local_name": "gokwh*",
      "service_uuid": "0000ff00-0000-1000-8000-00805f9b34fb"
    },
    {
      "local_name": "OGR-*",
      "service_uuid": "0000ff00-0000-1000-8000-00805f9b34fb"
    },
<<<<<<< HEAD
=======
    {
      "local_name": "DWC*",
      "service_uuid": "0000ff00-0000-1000-8000-00805f9b34fb"
    },    
>>>>>>> 8e0dd6dd
    {
      "manufacturer_id": 123,
      "service_uuid": "0000ff00-0000-1000-8000-00805f9b34fb"
    },
    {
      "manufacturer_id": 6226,
      "service_uuid": "0000ff00-0000-1000-8000-00805f9b34fb"
    },
    {
      "manufacturer_id": 8856,
      "service_uuid": "0000ff00-0000-1000-8000-00805f9b34fb"
    },
    {
      "local_name": "ECO-WORTHY*",
      "manufacturer_id": 49844
    },
    {
      "local_name": "ECO-WORTHY*",
      "manufacturer_id": 47912
    },
    {
      "local_name": "ECO-WORTHY*",
      "manufacturer_id": 57570
    },
    {
      "local_name": "ECO-WORTHY*",
      "manufacturer_id": 15996
    },
    {
      "local_name": "DCHOUSE*",
      "manufacturer_id": 57570
    },
    {
      "local_name": "DP04S*",
      "service_uuid": "0000ff00-0000-1000-8000-00805f9b34fb"
    },
    {
      "local_name": "ECO-LFP*",
      "service_uuid": "0000ff00-0000-1000-8000-00805f9b34fb"
    },
    {
      "local_name": "SP0*",
      "service_uuid": "0000fff0-0000-1000-8000-00805f9b34fb"
    },
    {
      "local_name": "SP1*",
      "service_uuid": "0000fff0-0000-1000-8000-00805f9b34fb"
    },
    {
      "local_name": "SP4*",
      "service_uuid": "0000fff0-0000-1000-8000-00805f9b34fb"
    },
    {
      "local_name": "SP5*",
      "service_uuid": "0000fff0-0000-1000-8000-00805f9b34fb"
    },
    {
      "local_name": "SP6*",
      "service_uuid": "0000fff0-0000-1000-8000-00805f9b34fb"
    },
    {
      "local_name": "CSY*",
      "service_uuid": "0000fff0-0000-1000-8000-00805f9b34fb"
    },
    {
      "local_name": "TBA-*"
    },
    {
      "local_name": "DXB-*"
    },
    {
      "service_uuid": "0000ffe5-0000-1000-8000-00805f9b34fb"
    },
    {
      "service_uuid": "0000fff0-0000-1000-8000-00805f9b34fb",
      "manufacturer_id": 0
    },
    {
      "service_uuid": "0000fff0-0000-1000-8000-00805f9b34fb",
      "manufacturer_id": 16963
    },
    {
      "service_uuid": "0000ffe0-0000-1000-8000-00805f9b34fb",
      "manufacturer_id": 22618
    },
    {
      "local_name": "libatt*",
      "manufacturer_id": 21320
    },
    {
      "local_name": "LT-*",
      "manufacturer_id": 33384
    },
    {
      "local_name": "SV12V*",
      "manufacturer_id": 33384
    },
    {
      "local_name": "L-12V???AH-*"
    },
    {
      "local_name": "LT-12V-*"
    },
    {
      "local_name": "V-12V???Ah-*"
    },
    {
      "service_uuid": "0000ffe0-0000-1000-8000-00805f9b34fb",
      "manufacturer_id": 0
    },
    {
      "service_uuid": "0000ffe0-0000-1000-8000-00805f9b34fb",
      "manufacturer_id": 65535
    },
    {
      "manufacturer_id": 54976
    },
    {
      "local_name": "BP0?",
      "service_uuid": "0000ff00-0000-1000-8000-00805f9b34fb"
    },
    {
      "local_name": "F10*"
    },
    {
      "service_uuid": "000003c1-0000-1000-8000-00805f9b34fb",
      "manufacturer_id": 21330
    },
    {
      "local_name": "SOK-*",
      "service_uuid": "0000fff0-0000-1000-8000-00805f9b34fb"
    },
    {
      "local_name": "ABC-*",
      "service_uuid": "0000fff0-0000-1000-8000-00805f9b34fb"
    },
    {
      "service_uuid": "0000ffe0-0000-1000-8000-00805f9b34fb",
      "manufacturer_id": 424
    },
    {
      "service_uuid": "0000ffe0-0000-1000-8000-00805f9b34fb",
      "manufacturer_id": 2865
    },
    {
      "service_uuid": "0000ffe0-0000-1000-8000-00805f9b34fb",
      "manufacturer_id": 35579
    },
    {
      "service_uuid": "0000ffd0-0000-1000-8000-00805f9b34fb",
      "manufacturer_id": 39008
    }
  ],
  "codeowners": [
    "@patman15"
  ],
  "config_flow": true,
  "dependencies": [
    "bluetooth_adapters"
  ],
  "documentation": "https://github.com/patman15/BMS_BLE-HA",
  "integration_type": "device",
  "iot_class": "local_polling",
  "issue_tracker": "https://github.com/patman15/BMS_BLE-HA/issues",
  "loggers": [
    "bleak_retry_connector"
  ],
  "quality_scale": "silver",
  "requirements": [],
  "version": "1.18.0"
}<|MERGE_RESOLUTION|>--- conflicted
+++ resolved
@@ -87,13 +87,10 @@
       "local_name": "OGR-*",
       "service_uuid": "0000ff00-0000-1000-8000-00805f9b34fb"
     },
-<<<<<<< HEAD
-=======
     {
       "local_name": "DWC*",
       "service_uuid": "0000ff00-0000-1000-8000-00805f9b34fb"
     },    
->>>>>>> 8e0dd6dd
     {
       "manufacturer_id": 123,
       "service_uuid": "0000ff00-0000-1000-8000-00805f9b34fb"
