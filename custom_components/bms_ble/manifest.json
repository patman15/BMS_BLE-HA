{
  "domain": "bms_ble",
  "name": "BLE Battery Management",
  "bluetooth": [
    {
      "local_name": "SmartBat-[AB]*",
      "service_uuid": "0000fff0-0000-1000-8000-00805f9b34fb"
    },
    {
      "local_name": "DL-*",
      "service_uuid": "0000fff0-0000-1000-8000-00805f9b34fb"
    },
    {
      "manufacturer_id": 770
    },
    {
      "manufacturer_id": 258
    },
    {
      "manufacturer_id": 260
    },
    {
      "service_uuid": "0000ffe0-0000-1000-8000-00805f9b34fb",
      "manufacturer_id": 2917
    },
    {
      "local_name": "SP0?S*",
      "service_uuid": "0000ff00-0000-1000-8000-00805f9b34fb"
    },
    {
      "local_name": "SP1?S*",
      "service_uuid": "0000ff00-0000-1000-8000-00805f9b34fb"
    },
    {
      "local_name": "SP2?S*",
      "service_uuid": "0000ff00-0000-1000-8000-00805f9b34fb"
    },
    {
      "local_name": "AP2?S*",
      "service_uuid": "0000ff00-0000-1000-8000-00805f9b34fb"
    },
    {
      "local_name": "GJ-*",
      "service_uuid": "0000ff00-0000-1000-8000-00805f9b34fb"
    },
    {
      "local_name": "SX1*",
      "service_uuid": "0000ff00-0000-1000-8000-00805f9b34fb"
    },
    {
      "local_name": "LT40AH",
      "service_uuid": "0000ff00-0000-1000-8000-00805f9b34fb"
    },
    {
      "local_name": "121?0*",
      "service_uuid": "0000ff00-0000-1000-8000-00805f9b34fb"
    },
    {
      "local_name": "12200*",
      "service_uuid": "0000ff00-0000-1000-8000-00805f9b34fb"
    },
    {
      "local_name": "12300*",
      "service_uuid": "0000ff00-0000-1000-8000-00805f9b34fb"
    },
    {
      "local_name": "PKT*",
      "service_uuid": "0000ff00-0000-1000-8000-00805f9b34fb"
    },
    {
      "manufacturer_id": 15984,
      "service_uuid": "0000ff00-0000-1000-8000-00805f9b34fb"
    },
    {
<<<<<<< HEAD
=======
      "manufacturer_id": 49572,
      "service_uuid": "0000ff00-0000-1000-8000-00805f9b34fb"
    },
    {
>>>>>>> dd059419
      "local_name": "gokwh*",
      "service_uuid": "0000ff00-0000-1000-8000-00805f9b34fb"
    },
    {
      "local_name": "OGR-*",
      "service_uuid": "0000ff00-0000-1000-8000-00805f9b34fb"
    },
    {
      "manufacturer_id": 123,
      "service_uuid": "0000ff00-0000-1000-8000-00805f9b34fb"
    },
    {
      "manufacturer_id": 6226,
      "service_uuid": "0000ff00-0000-1000-8000-00805f9b34fb"
    },
    {
      "manufacturer_id": 8856,
      "service_uuid": "0000ff00-0000-1000-8000-00805f9b34fb"
    },
    {
      "local_name": "ECO-WORTHY*",
      "manufacturer_id": 49844
    },
    {
      "local_name": "ECO-WORTHY*",
      "manufacturer_id": 47912
    },
<<<<<<< HEAD
=======
    {
      "local_name": "ECO-WORTHY*",
      "manufacturer_id": 57570
    },    
>>>>>>> dd059419
    {
      "local_name": "ECO-WORTHY*",
      "manufacturer_id": 15996
    },    
    {
      "local_name": "ECO????",
      "service_uuid": "0000ff00-0000-1000-8000-00805f9b34fb"
    },
    {
      "local_name": "DP04S*",
      "service_uuid": "0000ff00-0000-1000-8000-00805f9b34fb"
    },
    {
      "local_name": "ECO-LFP*",
      "service_uuid": "0000ff00-0000-1000-8000-00805f9b34fb"
    },    
    {
      "local_name": "SP0*",
      "service_uuid": "0000fff0-0000-1000-8000-00805f9b34fb"
    },
    {
      "local_name": "SP1*",
      "service_uuid": "0000fff0-0000-1000-8000-00805f9b34fb"
    },
    {
      "local_name": "SP4*",
      "service_uuid": "0000fff0-0000-1000-8000-00805f9b34fb"
    },
    {
      "local_name": "SP5*",
      "service_uuid": "0000fff0-0000-1000-8000-00805f9b34fb"
    },
    {
      "local_name": "SP6*",
      "service_uuid": "0000fff0-0000-1000-8000-00805f9b34fb"
    },
    {
      "local_name": "CSY*",
      "service_uuid": "0000fff0-0000-1000-8000-00805f9b34fb"
    },
    {
      "local_name": "TBA-*"
    },
    {
      "local_name": "DXB-*"
    },
    {
      "service_uuid": "0000ffe5-0000-1000-8000-00805f9b34fb"
    },
    {
      "service_uuid": "0000fff0-0000-1000-8000-00805f9b34fb",
      "manufacturer_id": 0
    },
    {
      "service_uuid": "0000fff0-0000-1000-8000-00805f9b34fb",
      "manufacturer_id": 16963
    },
    {
      "service_uuid": "0000ffe0-0000-1000-8000-00805f9b34fb",
      "manufacturer_id": 22618
    },
    {
      "local_name": "libatt*",
      "manufacturer_id": 21320
    },
    {
      "local_name": "LT-*",
      "manufacturer_id": 33384
    },
    {
      "local_name": "L-12V???AH-*"
    },
    {
      "local_name": "LT-12V-*"
    },
    {
      "local_name": "V-12V???Ah-*"
<<<<<<< HEAD
    },
    {
      "local_name": "$PFLAC*",
      "service_uuid": "0000ffe0-0000-1000-8000-00805f9b34fb"
=======
>>>>>>> dd059419
    },
    {
      "service_uuid": "0000ffe0-0000-1000-8000-00805f9b34fb",
      "manufacturer_id": 0
    },
    {
      "service_uuid": "0000ffe0-0000-1000-8000-00805f9b34fb",
      "manufacturer_id": 65535
    },
    {
      "manufacturer_id": 54976
    },
    {
      "local_name": "BP0?",
      "service_uuid": "0000ff00-0000-1000-8000-00805f9b34fb"
    },
    {
      "local_name": "F10*"
    },
    {
      "service_uuid": "000003c1-0000-1000-8000-00805f9b34fb",
      "manufacturer_id": 21330
    },
    {
      "local_name": "SOK-*",
      "service_uuid": "0000fff0-0000-1000-8000-00805f9b34fb"
    },
    {
      "local_name": "ABC-*",
      "service_uuid": "0000fff0-0000-1000-8000-00805f9b34fb"
    },
    {
      "service_uuid": "0000ffe0-0000-1000-8000-00805f9b34fb",
      "manufacturer_id": 424
    },
    {
      "service_uuid": "0000ffe0-0000-1000-8000-00805f9b34fb",
      "manufacturer_id": 2865
    },
    {
      "service_uuid": "0000ffe0-0000-1000-8000-00805f9b34fb",
      "manufacturer_id": 35579
    },
    {
      "service_uuid": "0000ffd0-0000-1000-8000-00805f9b34fb",
      "manufacturer_id": 39008
    }
  ],
  "codeowners": [
    "@patman15"
  ],
  "config_flow": true,
  "dependencies": [
    "bluetooth_adapters"
  ],
  "documentation": "https://github.com/patman15/BMS_BLE-HA",
  "integration_type": "device",
  "iot_class": "local_polling",
  "issue_tracker": "https://github.com/patman15/BMS_BLE-HA/issues",
  "loggers": [
    "bleak_retry_connector"
  ],
  "quality_scale": "silver",
  "requirements": [],
  "version": "1.17.0"
}<|MERGE_RESOLUTION|>--- conflicted
+++ resolved
@@ -72,20 +72,17 @@
       "service_uuid": "0000ff00-0000-1000-8000-00805f9b34fb"
     },
     {
-<<<<<<< HEAD
-=======
       "manufacturer_id": 49572,
       "service_uuid": "0000ff00-0000-1000-8000-00805f9b34fb"
     },
     {
->>>>>>> dd059419
       "local_name": "gokwh*",
       "service_uuid": "0000ff00-0000-1000-8000-00805f9b34fb"
     },
     {
       "local_name": "OGR-*",
       "service_uuid": "0000ff00-0000-1000-8000-00805f9b34fb"
-    },
+    },    
     {
       "manufacturer_id": 123,
       "service_uuid": "0000ff00-0000-1000-8000-00805f9b34fb"
@@ -106,13 +103,10 @@
       "local_name": "ECO-WORTHY*",
       "manufacturer_id": 47912
     },
-<<<<<<< HEAD
-=======
     {
       "local_name": "ECO-WORTHY*",
       "manufacturer_id": 57570
     },    
->>>>>>> dd059419
     {
       "local_name": "ECO-WORTHY*",
       "manufacturer_id": 15996
@@ -190,13 +184,10 @@
     },
     {
       "local_name": "V-12V???Ah-*"
-<<<<<<< HEAD
     },
     {
       "local_name": "$PFLAC*",
       "service_uuid": "0000ffe0-0000-1000-8000-00805f9b34fb"
-=======
->>>>>>> dd059419
     },
     {
       "service_uuid": "0000ffe0-0000-1000-8000-00805f9b34fb",
