--- conflicted
+++ resolved
@@ -77,13 +77,8 @@
       "local_name": "F07*"
     },
     {
-<<<<<<< HEAD
-      "service_uuid": "000003c1-0000-1000-8000-00805f9b34fb",
-      "manufacturer_id": 21330
-=======
       "manufacturer_id": 21330,
       "service_uuid": "000003c1-0000-1000-8000-00805f9b34fb"
->>>>>>> f87ad073
     },
     {
       "local_name": "RNG*",
@@ -108,11 +103,6 @@
   "issue_tracker": "https://github.com/patman15/BMS_BLE-HA/issues",
   "loggers": ["bleak_retry_connector", "aiobmsble"],
   "quality_scale": "silver",
-<<<<<<< HEAD
   "requirements": ["aiobmsble@git+https://github.com/patman15/aiobmsble.git@71-add-wattstunde-nova-core-bms"],
   "version": "2.4.3-beta.1"
-=======
-  "requirements": ["aiobmsble==0.14.1"],
-  "version": "2.4.0"
->>>>>>> f87ad073
 }