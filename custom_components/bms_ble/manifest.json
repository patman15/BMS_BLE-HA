{
  "domain": "bms_ble",
  "name": "BLE Battery Management",
  "bluetooth": [
    {
      "local_name": "SmartBat-[AB]*",
      "service_uuid": "0000fff0-0000-1000-8000-00805f9b34fb"
    },
    {
      "local_name": "DL-*",
      "service_uuid": "0000fff0-0000-1000-8000-00805f9b34fb"
    },
    {
      "manufacturer_id": 770
    },
    {
      "manufacturer_id": 771
    },
    {
      "manufacturer_id": 258
    },
    {
      "manufacturer_id": 260
    },
    {
      "service_uuid": "0000ffe0-0000-1000-8000-00805f9b34fb",
      "manufacturer_id": 2917
    },
    {
      "local_name": "JBD-*",
      "service_uuid": "0000ff00-0000-1000-8000-00805f9b34fb"
    },
    {
      "local_name": "SP0?S*",
      "service_uuid": "0000ff00-0000-1000-8000-00805f9b34fb"
    },
    {
      "local_name": "SP1?S*",
      "service_uuid": "0000ff00-0000-1000-8000-00805f9b34fb"
    },
    {
      "local_name": "SP2?S*",
      "service_uuid": "0000ff00-0000-1000-8000-00805f9b34fb"
    },
    {
      "local_name": "AP2?S*",
      "service_uuid": "0000ff00-0000-1000-8000-00805f9b34fb"
    },
    {
      "local_name": "GJ-*",
      "service_uuid": "0000ff00-0000-1000-8000-00805f9b34fb"
    },
    {
      "local_name": "SX1*",
      "service_uuid": "0000ff00-0000-1000-8000-00805f9b34fb"
    },
    {
      "local_name": "LT40AH",
      "service_uuid": "0000ff00-0000-1000-8000-00805f9b34fb"
    },
    {
      "local_name": "121?0*",
      "service_uuid": "0000ff00-0000-1000-8000-00805f9b34fb"
    },
    {
      "local_name": "12200*",
      "service_uuid": "0000ff00-0000-1000-8000-00805f9b34fb"
    },
    {
      "local_name": "12300*",
      "service_uuid": "0000ff00-0000-1000-8000-00805f9b34fb"
    },
    {
      "local_name": "PKT*",
      "service_uuid": "0000ff00-0000-1000-8000-00805f9b34fb"
    },
    {
      "manufacturer_id": 15984,
      "service_uuid": "0000ff00-0000-1000-8000-00805f9b34fb"
    },
    {
      "manufacturer_id": 49572,
      "service_uuid": "0000ff00-0000-1000-8000-00805f9b34fb"
    },
    {
      "local_name": "gokwh*",
      "service_uuid": "0000ff00-0000-1000-8000-00805f9b34fb"
    },
    {
      "local_name": "OGR-*",
      "service_uuid": "0000ff00-0000-1000-8000-00805f9b34fb"
    },
    {
      "local_name": "DWC*",
      "service_uuid": "0000ff00-0000-1000-8000-00805f9b34fb"
    },
    {
      "local_name": "xiaoxiang*",
      "service_uuid": "0000ff00-0000-1000-8000-00805f9b34fb"
    },
    {
      "local_name": "AL12-*",
      "service_uuid": "0000ff00-0000-1000-8000-00805f9b34fb"
    },
    {
      "manufacturer_id": 123,
      "service_uuid": "0000ff00-0000-1000-8000-00805f9b34fb"
    },
    {
      "manufacturer_id": 6226,
      "service_uuid": "0000ff00-0000-1000-8000-00805f9b34fb"
    },
    {
      "manufacturer_id": 8856,
      "service_uuid": "0000ff00-0000-1000-8000-00805f9b34fb"
    },
    {
      "local_name": "ECO-WORTHY 02_*"
    },
    {
      "local_name": "ECO-WORTHY*",
      "service_uuid": "0000fff0-0000-1000-8000-00805f9b34fb"
    },
    {
      "local_name": "DCHOUSE*",
      "service_uuid": "0000fff0-0000-1000-8000-00805f9b34fb"
    },
    {
      "local_name": "DP04S*",
      "service_uuid": "0000ff00-0000-1000-8000-00805f9b34fb"
    },
    {
      "local_name": "ECO-LFP*",
      "service_uuid": "0000ff00-0000-1000-8000-00805f9b34fb"
    },
    {
      "local_name": "SP0*",
      "service_uuid": "0000fff0-0000-1000-8000-00805f9b34fb"
    },
    {
      "local_name": "SP1*",
      "service_uuid": "0000fff0-0000-1000-8000-00805f9b34fb"
    },
    {
      "local_name": "SP4*",
      "service_uuid": "0000fff0-0000-1000-8000-00805f9b34fb"
    },
    {
      "local_name": "SP5*",
      "service_uuid": "0000fff0-0000-1000-8000-00805f9b34fb"
    },
    {
      "local_name": "SP6*",
      "service_uuid": "0000fff0-0000-1000-8000-00805f9b34fb"
    },
    {
      "local_name": "CSY*",
      "service_uuid": "0000fff0-0000-1000-8000-00805f9b34fb"
    },
    {
      "local_name": "TBA-*"
    },
    {
      "local_name": "DXB-*"
    },
    {
      "service_uuid": "0000ffe5-0000-1000-8000-00805f9b34fb"
    },
    {
      "service_uuid": "0000fff0-0000-1000-8000-00805f9b34fb",
      "manufacturer_id": 0
    },
    {
      "service_uuid": "0000fff0-0000-1000-8000-00805f9b34fb",
      "manufacturer_id": 16963
    },
    {
      "service_uuid": "0000ffe0-0000-1000-8000-00805f9b34fb",
      "manufacturer_id": 22618
    },
    {
      "local_name": "libatt*",
      "manufacturer_id": 21320
    },
    {
      "local_name": "LT-*",
      "manufacturer_id": 33384
    },
    {
      "local_name": "LT-*",
      "manufacturer_id": 22618
    },
    {
      "local_name": "SV12V*",
      "manufacturer_id": 33384
    },
    {
      "local_name": "L-12V???AH-*"
    },
    {
      "local_name": "LT-12V-*"
    },
    {
      "local_name": "V-12V???Ah-*"
    },
    {
      "service_uuid": "0000ffe0-0000-1000-8000-00805f9b34fb",
      "manufacturer_id": 0
    },
    {
      "service_uuid": "0000ffe0-0000-1000-8000-00805f9b34fb",
      "manufacturer_id": 65535
    },
    {
      "manufacturer_id": 54976
    },
    {
      "local_name": "BP0?",
      "service_uuid": "0000ff00-0000-1000-8000-00805f9b34fb"
    },
    {
      "local_name": "BP1?",
      "service_uuid": "0000ff00-0000-1000-8000-00805f9b34fb"
    },
    {
      "local_name": "BP2?",
      "service_uuid": "0000ff00-0000-1000-8000-00805f9b34fb"
    },        
    {
      "local_name": "F10*"
    },
    {
      "service_uuid": "000003c1-0000-1000-8000-00805f9b34fb",
      "manufacturer_id": 21330
    },
    {
      "local_name": "SOK-*",
      "service_uuid": "0000fff0-0000-1000-8000-00805f9b34fb"
    },
    {
      "local_name": "ABC-*",
      "service_uuid": "0000fff0-0000-1000-8000-00805f9b34fb"
    },
    {
      "service_uuid": "0000ffe0-0000-1000-8000-00805f9b34fb",
      "manufacturer_id": 424
    },
    {
      "service_uuid": "0000ffe0-0000-1000-8000-00805f9b34fb",
      "manufacturer_id": 2865
    },
    {
      "service_uuid": "0000ffe0-0000-1000-8000-00805f9b34fb",
      "manufacturer_id": 35579
    },
    {
      "service_uuid": "0000ffd0-0000-1000-8000-00805f9b34fb",
      "manufacturer_id": 39008
    },
    {
      "local_name": "RNG*",
      "manufacturer_id": 57676
    },
    {
      "service_uuid": "0000fee7-0000-1000-8000-00805f9b34fb"
    },
    {
<<<<<<< HEAD
      "local_name": "Pro BMS",
      "service_uuid": "0000fff0-0000-1000-8000-00805f9b34fb",
      "connectable": true
    },
    {
      "local_name": "TP_*"
    }
=======
      "local_name": "TP_*"
    }    
>>>>>>> 8fc8d02b
  ],
  "codeowners": [
    "@patman15"
  ],
  "config_flow": true,
  "dependencies": [
    "bluetooth_adapters"
  ],
  "documentation": "https://github.com/patman15/BMS_BLE-HA",
  "integration_type": "device",
  "iot_class": "local_polling",
  "issue_tracker": "https://github.com/patman15/BMS_BLE-HA/issues",
  "loggers": [
    "bleak_retry_connector"
  ],
  "quality_scale": "silver",
  "requirements": [],
  "version": "1.19.0-beta.1"
}<|MERGE_RESOLUTION|>--- conflicted
+++ resolved
@@ -265,7 +265,6 @@
       "service_uuid": "0000fee7-0000-1000-8000-00805f9b34fb"
     },
     {
-<<<<<<< HEAD
       "local_name": "Pro BMS",
       "service_uuid": "0000fff0-0000-1000-8000-00805f9b34fb",
       "connectable": true
@@ -273,10 +272,6 @@
     {
       "local_name": "TP_*"
     }
-=======
-      "local_name": "TP_*"
-    }    
->>>>>>> 8fc8d02b
   ],
   "codeowners": [
     "@patman15"
