--- conflicted
+++ resolved
@@ -105,13 +105,6 @@
     "aiobmsble"
   ],
   "quality_scale": "silver",
-<<<<<<< HEAD
-  "requirements": [
-    "aiobmsble~=0.9.0"
-  ],
-  "version": "2.0.0-beta.8"
-=======
   "requirements": ["aiobmsble==0.9.1"],
-  "version": "2.0.0-beta.9"
->>>>>>> 53093572
+  "version": "2.0.0-beta.10"
 }