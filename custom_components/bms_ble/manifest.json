--- conflicted
+++ resolved
@@ -132,9 +132,5 @@
     "bleak_retry_connector"
   ],
   "requirements": [],
-<<<<<<< HEAD
-  "version": "1.11.7"
-=======
   "version": "1.11.8"
->>>>>>> a4624077
 }