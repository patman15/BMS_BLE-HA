{
  "domain": "bms_ble",
  "name": "BLE Battery Management",
  "bluetooth": [
    {
      "service_uuid": "0000af30-0000-1000-8000-00805f9b34fb"
    },
    {
      "service_uuid": "0000fee7-0000-1000-8000-00805f9b34fb"
    },
    {
      "service_uuid": "0000ff00-0000-1000-8000-00805f9b34fb"
    },
    {
      "service_uuid": "0000ffd0-0000-1000-8000-00805f9b34fb"
    },
    {
      "service_uuid": "0000ffe0-0000-1000-8000-00805f9b34fb"
    },
    {
      "service_uuid": "0000ffe5-0000-1000-8000-00805f9b34fb"
    },
    {
      "service_uuid": "0000fff0-0000-1000-8000-00805f9b34fb"
    },
    {
      "service_uuid": "6e400001-b5a3-f393-e0a9-e50e24dcca9e"
    },
    {
      "manufacturer_id": 770
    },
    {
      "manufacturer_id": 771
    },
    {
      "manufacturer_id": 258
    },
    {
      "manufacturer_id": 260
    },
    {
      "manufacturer_id": 1026
    },
    {
      "local_name": "ECO-WORTHY 02_*"
    },
    {
      "local_name": "TBA-*"
    },
    {
      "local_name": "DXB-*"
    },
    {
      "local_name": "libatt*",
      "manufacturer_id": 21320
    },
    {
      "local_name": "LT-*"
    },
    {
      "local_name": "SV12V*",
      "manufacturer_id": 33384
    },
    {
      "local_name": "L-12V???AH-*"
    },
    {
      "local_name": "V-12V???Ah-*"
    },
    {
      "manufacturer_id": 54976
    },
    {
      "local_name": "F10*"
    },
    {
      "local_name": "F07*"
    },
    {
<<<<<<< HEAD
      "service_uuid": "000003c1-0000-1000-8000-00805f9b34fb",
      "manufacturer_id": 21330
=======
      "manufacturer_id": 21330,
      "service_uuid": "000003c1-0000-1000-8000-00805f9b34fb"
>>>>>>> 42f311e5
    },
    {
      "local_name": "RNG*",
      "manufacturer_id": 57676
    },
    {
      "local_name": "TP_*"
    },
    {
      "local_name": "Epsilon-*"
    },
    {
      "local_name": "PC-????"
    }
  ],
  "codeowners": ["@patman15"],
  "config_flow": true,
  "dependencies": ["bluetooth_adapters"],
  "documentation": "https://github.com/patman15/BMS_BLE-HA",
  "integration_type": "device",
  "iot_class": "local_polling",
  "issue_tracker": "https://github.com/patman15/BMS_BLE-HA/issues",
  "loggers": ["bleak_retry_connector", "aiobmsble"],
  "quality_scale": "silver",
  "requirements": ["aiobmsble==0.14.0"],
  "version": "2.4.0"
}<|MERGE_RESOLUTION|>--- conflicted
+++ resolved
@@ -77,13 +77,8 @@
       "local_name": "F07*"
     },
     {
-<<<<<<< HEAD
-      "service_uuid": "000003c1-0000-1000-8000-00805f9b34fb",
-      "manufacturer_id": 21330
-=======
       "manufacturer_id": 21330,
       "service_uuid": "000003c1-0000-1000-8000-00805f9b34fb"
->>>>>>> 42f311e5
     },
     {
       "local_name": "RNG*",
