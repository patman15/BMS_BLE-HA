{
  "domain": "bms_ble",
  "name": "BLE Battery Management",
  "bluetooth": [
    {
      "local_name": "SmartBat-[AB]*",
      "service_uuid": "0000fff0-0000-1000-8000-00805f9b34fb"
    },
    {
      "local_name": "DL-*",
      "service_uuid": "0000fff0-0000-1000-8000-00805f9b34fb"
    },
    {
      "manufacturer_id": 770
    },
    {
      "manufacturer_id": 771
    },
    {
      "manufacturer_id": 258
    },
    {
      "manufacturer_id": 260
    },
    {
      "manufacturer_id": 529
    },
    {
      "service_uuid": "0000ffe0-0000-1000-8000-00805f9b34fb",
      "manufacturer_id": 2917
    },
    {
      "local_name": "JBD-*",
      "service_uuid": "0000ff00-0000-1000-8000-00805f9b34fb"
    },
    {
      "local_name": "SP0?S*",
      "service_uuid": "0000ff00-0000-1000-8000-00805f9b34fb"
    },
    {
      "local_name": "SP1?S*",
      "service_uuid": "0000ff00-0000-1000-8000-00805f9b34fb"
    },
    {
      "local_name": "SP2?S*",
      "service_uuid": "0000ff00-0000-1000-8000-00805f9b34fb"
    },
    {
      "local_name": "AP2?S*",
      "service_uuid": "0000ff00-0000-1000-8000-00805f9b34fb"
    },
    {
      "local_name": "GJ-*",
      "service_uuid": "0000ff00-0000-1000-8000-00805f9b34fb"
    },
    {
      "local_name": "SX1*",
      "service_uuid": "0000ff00-0000-1000-8000-00805f9b34fb"
    },
    {
      "local_name": "LT40AH",
      "service_uuid": "0000ff00-0000-1000-8000-00805f9b34fb"
    },
    {
      "local_name": "121?0*",
      "service_uuid": "0000ff00-0000-1000-8000-00805f9b34fb"
    },
    {
      "local_name": "12200*",
      "service_uuid": "0000ff00-0000-1000-8000-00805f9b34fb"
    },
    {
      "local_name": "12300*",
      "service_uuid": "0000ff00-0000-1000-8000-00805f9b34fb"
    },
    {
      "local_name": "PKT*",
      "service_uuid": "0000ff00-0000-1000-8000-00805f9b34fb"
    },
    {
      "manufacturer_id": 15984,
      "service_uuid": "0000ff00-0000-1000-8000-00805f9b34fb"
    },
    {
      "manufacturer_id": 49572,
      "service_uuid": "0000ff00-0000-1000-8000-00805f9b34fb"
    },
    {
      "local_name": "gokwh*",
      "service_uuid": "0000ff00-0000-1000-8000-00805f9b34fb"
    },
    {
      "local_name": "OGR-*",
      "service_uuid": "0000ff00-0000-1000-8000-00805f9b34fb"
    },
    {
      "local_name": "DWC*",
      "service_uuid": "0000ff00-0000-1000-8000-00805f9b34fb"
    },
    {
      "local_name": "DXD*",
      "service_uuid": "0000ff00-0000-1000-8000-00805f9b34fb"
    },
    {
      "local_name": "xiaoxiang*",
      "service_uuid": "0000ff00-0000-1000-8000-00805f9b34fb"
    },
    {
      "local_name": "AL12-*",
      "service_uuid": "0000ff00-0000-1000-8000-00805f9b34fb"
    },
    {
      "local_name": "BS20*",
      "service_uuid": "0000ff00-0000-1000-8000-00805f9b34fb"
    },    
    {
      "manufacturer_id": 123,
      "service_uuid": "0000ff00-0000-1000-8000-00805f9b34fb"
    },
    {
      "manufacturer_id": 6226,
      "service_uuid": "0000ff00-0000-1000-8000-00805f9b34fb"
    },
    {
      "manufacturer_id": 8856,
      "service_uuid": "0000ff00-0000-1000-8000-00805f9b34fb"
    },
    {
      "local_name": "ECO-WORTHY 02_*"
    },
    {
      "local_name": "ECO-WORTHY*",
      "service_uuid": "0000fff0-0000-1000-8000-00805f9b34fb"
    },
    {
      "local_name": "DCHOUSE*",
      "service_uuid": "0000fff0-0000-1000-8000-00805f9b34fb"
    },
    {
      "local_name": "DP04S*",
      "service_uuid": "0000ff00-0000-1000-8000-00805f9b34fb"
    },
    {
      "local_name": "ECO-LFP*",
      "service_uuid": "0000ff00-0000-1000-8000-00805f9b34fb"
    },
    {
      "local_name": "SP0*",
      "service_uuid": "0000fff0-0000-1000-8000-00805f9b34fb"
    },
    {
      "local_name": "SP1*",
      "service_uuid": "0000fff0-0000-1000-8000-00805f9b34fb"
    },
    {
      "local_name": "SP4*",
      "service_uuid": "0000fff0-0000-1000-8000-00805f9b34fb"
    },
    {
      "local_name": "SP5*",
      "service_uuid": "0000fff0-0000-1000-8000-00805f9b34fb"
    },
    {
      "local_name": "SP6*",
      "service_uuid": "0000fff0-0000-1000-8000-00805f9b34fb"
    },
    {
      "local_name": "CSY*",
      "service_uuid": "0000fff0-0000-1000-8000-00805f9b34fb"
    },
    {
      "local_name": "TBA-*"
    },
    {
      "local_name": "DXB-*"
    },
    {
      "service_uuid": "0000ffe5-0000-1000-8000-00805f9b34fb"
    },
    {
      "service_uuid": "0000fff0-0000-1000-8000-00805f9b34fb",
      "manufacturer_id": 0
    },
    {
      "service_uuid": "0000fff0-0000-1000-8000-00805f9b34fb",
      "manufacturer_id": 16963
    },
    {
      "service_uuid": "0000ffe0-0000-1000-8000-00805f9b34fb",
      "manufacturer_id": 22618
    },
    {
      "local_name": "libatt*",
      "manufacturer_id": 21320
    },
    {
      "local_name": "LT-*",
      "manufacturer_id": 33384
    },
    {
      "local_name": "LT-*",
      "manufacturer_id": 22618
    },
    {
      "local_name": "SV12V*",
      "manufacturer_id": 33384
    },
    {
      "local_name": "L-12V???AH-*"
    },
    {
      "local_name": "LT-12V-*"
    },
    {
      "local_name": "V-12V???Ah-*"
    },
    {
      "service_uuid": "0000ffe0-0000-1000-8000-00805f9b34fb",
      "manufacturer_id": 0
    },
    {
      "service_uuid": "0000ffe0-0000-1000-8000-00805f9b34fb",
      "manufacturer_id": 65535
    },
    {
      "manufacturer_id": 54976
    },
    {
      "local_name": "BP0?",
      "service_uuid": "0000ff00-0000-1000-8000-00805f9b34fb"
    },
    {
      "local_name": "BP1?",
      "service_uuid": "0000ff00-0000-1000-8000-00805f9b34fb"
    },
    {
      "local_name": "BP2?",
      "service_uuid": "0000ff00-0000-1000-8000-00805f9b34fb"
    },
    {
      "local_name": "F10*"
    },
    {
      "service_uuid": "000003c1-0000-1000-8000-00805f9b34fb",
      "manufacturer_id": 21330
    },
    {
      "local_name": "SOK-*",
      "service_uuid": "0000fff0-0000-1000-8000-00805f9b34fb"
    },
    {
      "local_name": "ABC-*",
      "service_uuid": "0000fff0-0000-1000-8000-00805f9b34fb"
    },
    {
      "service_uuid": "0000ffe0-0000-1000-8000-00805f9b34fb",
      "manufacturer_id": 424
    },
    {
      "service_uuid": "0000ffe0-0000-1000-8000-00805f9b34fb",
      "manufacturer_id": 2865
    },
    {
      "service_uuid": "0000ffe0-0000-1000-8000-00805f9b34fb",
      "manufacturer_id": 35579
    },
    {
      "service_uuid": "0000ffd0-0000-1000-8000-00805f9b34fb",
      "manufacturer_id": 39008
    },
    {
      "local_name": "RNG*",
      "manufacturer_id": 57676
    },
    {
      "service_uuid": "0000fee7-0000-1000-8000-00805f9b34fb"
    },
    {
      "local_name": "Pro BMS",
      "service_uuid": "0000fff0-0000-1000-8000-00805f9b34fb"
    },
    {
      "local_name": "TP_*"
    }
  ],
  "codeowners": [
    "@patman15"
  ],
  "config_flow": true,
  "dependencies": [
    "bluetooth_adapters"
  ],
  "documentation": "https://github.com/patman15/BMS_BLE-HA",
  "integration_type": "device",
  "iot_class": "local_polling",
  "issue_tracker": "https://github.com/patman15/BMS_BLE-HA/issues",
  "loggers": [
    "bleak_retry_connector"
  ],
  "quality_scale": "silver",
  "requirements": [],
<<<<<<< HEAD
  "version": "1.20.0-beta.1"
=======
  "version": "1.19.1"
>>>>>>> 7f706196
}<|MERGE_RESOLUTION|>--- conflicted
+++ resolved
@@ -299,9 +299,5 @@
   ],
   "quality_scale": "silver",
   "requirements": [],
-<<<<<<< HEAD
   "version": "1.20.0-beta.1"
-=======
-  "version": "1.19.1"
->>>>>>> 7f706196
 }