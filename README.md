--- conflicted
+++ resolved
@@ -25,13 +25,8 @@
     - Elektronicx batteries (show up as `LT-`&#x2026;)
 - Ective batteries
 - JBD BMS, Jiabaida (show up as `SP..S`&#x2026;)
-<<<<<<< HEAD
-    - accurat batteries
-    - Supervolt v3 batteries
-=======
     - accurat batteries (show up as `GJ-`&#x2026;)
     - Supervolt v3 batteries (show up as `SX1*`&#x2026;)
->>>>>>> 5f15d280
 - JK BMS, Jikong, (HW version >=11 required)
 - Offgridtec LiFePo4 Smart Pro: type A & B (show up as `SmartBat-A`&#x2026; or `SmartBat-B`&#x2026;)
 - LiTime, Redodo batteries
