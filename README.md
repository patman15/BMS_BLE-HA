--- conflicted
+++ resolved
@@ -53,16 +53,10 @@
 Platform | Description | Unit | Decription | optional Attributes
 -- | -- | -- | -- | --
 `binary_sensor` | battery charging | `bool` | indicates `True` if battery is charging
-<<<<<<< HEAD
-`binary_sensor` | problem | `bool` | indicates `True` if the battery is reports an issue; `problem code` is available as attribute to this sensor; in addition the integration reports `True` if plausibility checks on reported values fail
-`sensor` | charge cycles | `#` | lifetime number of charge cycles
-`sensor` | current | `A` | positive for charging, negative for discharging; if supported, balance current is available as attribute to this sensor
-`sensor` | delta voltage | `V` | maximum difference between any two cells; individual cell voltage are available as attribute to this sensor
-=======
+`binary_sensor` | problem | `bool` | indicates `True` if the battery is reports an issue or plausibility checks on values fail | problem code
 `sensor` | charge cycles | `#` | lifetime number of charge cycles | package charge cycles
 `sensor` | current | `A` | positive for charging, negative for discharging | balance current, package current
 `sensor` | delta voltage | `V` | maximum difference between any two cells | cell voltages
->>>>>>> 4114b8ff
 `sensor` | power | `W` | positive for charging, negative for discharging
 `sensor` | runtime | `s` | remaining discharge time till SoC 0%, `unavailable` during idle/charging
 `sensor` | SoC | `%` | state of charge, range 100% (full) to 0% (battery empty) | package SoC
@@ -201,10 +195,6 @@
 [license-shield]: https://img.shields.io/github/license/patman15/BMS_BLE-HA.svg?style=for-the-badge
 [releases-shield]: https://img.shields.io/github/release/patman15/BMS_BLE-HA.svg?style=for-the-badge
 [releases]: https://github.com//patman15/BMS_BLE-HA/releases
-<<<<<<< HEAD
-[effort-shield]: https://img.shields.io/badge/Effort%20spent-335_hours-gold?style=for-the-badge&cacheSeconds=86400
-=======
-[effort-shield]: https://img.shields.io/badge/Effort%20spent-327_hours-gold?style=for-the-badge&cacheSeconds=86400
->>>>>>> 4114b8ff
+[effort-shield]: https://img.shields.io/badge/Effort%20spent-348_hours-gold?style=for-the-badge&cacheSeconds=86400
 [install-shield]: https://img.shields.io/badge/dynamic/json?style=for-the-badge&color=green&label=Analytics&suffix=%20Installs&cacheSeconds=15600&url=https://analytics.home-assistant.io/custom_integrations.json&query=$.bms_ble.total
 [btproxy-url]: https://esphome.io/components/bluetooth_proxy