# <img src="https://github.com/patman15/BMS_BLE-HA/assets/14628713/0ee84af9-300a-4a26-a098-26954a46ec36" width="32" height="32"> BLE Battery Management Systems for Home Assistant

[![GitHub Release][releases-shield]][releases]
[![License][license-shield]](LICENSE)
[![Effort][effort-shield]](https://buymeacoffee.com/patman15)
[![HACS][install-shield]](https://hacs.xyz/docs/use/)

This integration allows to monitor Bluetooth Low Energy (BLE) battery management systems (BMS) from within [Home Assistant](https://www.home-assistant.io/). After installation, no configuration is required. You can use the [ESPHome Bluetooth proxy][btproxy-url] to extend the bluetooth coverage range. By using standard dashboard cards, it is easy to visualize the current state of remote batteries.

![dashboard](https://github.com/user-attachments/assets/56136072-db44-4ffa-94e5-dc165d0fc1b4)


* [Features](#features)
* [Installation](#installation)
* [Removing the Integration](#removing-the-integration)
* [Troubleshooting](#troubleshooting)
    * [Known Issues](#known-issues)
    * [Device is not Recognized](#if-your-device-is-not-recognized)
    * [Support Issues](#in-case-you-have-troubles-youd-like-to-have-help-with)
* [Energy Dashboard Integration](#energy-dashboard-integration)
* [FAQ](FAQ)
* [Outlook](#outlook)
* [Thanks to](#thanks-to)
* [References](#references)

## Features
- Zero configuration
- Autodetects compatible batteries
- Supports [ESPHome Bluetooth proxy][btproxy-url]  (limit: 3 devices/proxy)
- Any number of batteries in parallel
- Native Home Assistant integration (works with all [HA installation methods](https://www.home-assistant.io/installation/#advanced-installation-methods))
- Readout of individual cell voltages to be able to judge battery health
- 100% test coverage plus fuzz tests for BLE data

### Supported Devices
- ABC/SOK BMS (show up as `ABC-`&#x2026;, `SOK-`&#x2026;)
- Braun Power BMS (show up as `BL-`&#x2026; or `HSKS-`&#x2026;)
- ANT BMS (show up as `ANT-BLE`&#x2026;)
- CBT Power BMS, Creabest batteries
- D-powercore BMS (show up as `DXB-`&#x2026;), Fliteboard batteries (show up as `TBA-`&#x2026;)
- Daly BMS (show up as `DL-`&#x2026;)
    - 100Balance BMS
    - Bulltron batteries
- E&J Technology BMS (show ups as `libatt`&#x2026;)
    - Elektronicx batteries (show up as `LT-`&#x2026;)
    - Lithtech batteries (show up as `LT-12V-`&#x2026; or `L-12V`&#x2026;)
    - Meritsun, Supervolt v1 (show up as `SV12V`&#x2026;), and Volthium (show up as `V-12V`&#x2026;) batteries
- ECO-WORTHY + BW02 adapter (show up as `ECO-WORTHY`&#x2026;)
    - DCHOUSE batteries (show up as `DCHOUSE`&#x2026;)
- Ective, Startcraft, Topband batteries (show up as `$PFLAC`&#x2026;, `NWJ20`&#x2026;, `ZM20`&#x2026;)
- Felicity ESS batteries (show up as `F10`&#x2026;)
- JBD BMS, Jiabaida (show up as `JBD-`&#x2026;, `AP2.S`&#x2026;, `SP..S`&#x2026;)
    - accurat batteries (show up as `GJ-`&#x2026;), Aolithium batteries (show up as `AL12-`&#x2026;)
    - BasenGreen (show up as `BS20`&#x2026;),Bulltron, DCHOUSE, ECO-WORTHY (show up as `DP04S`&#x2026;, `ECO-LFP`&#x2026;), Epoch batteries
<<<<<<< HEAD
    - Eleksol, Liontron, Perfektium (show up as `PKT`&#x2026;), Ultimatron batteries (show up as `12??0`&#x2026;)
    - SBL batteries (show up as `SBL-`&#x2026;), Supervolt v3 batteries (show up as `SX1`&#x2026;), Vatrer batteries (show up as `DWC`&#x2026; or `DXD`&#x2026;)
=======
    - Eleksol, Liontron, LANPWR (show up as `BT  LP`&#2026;), Perfektium (show up as `PKT`&#x2026;), Ultimatron batteries (show up as `12??0`&#x2026;)
    - SBL batteries, Supervolt v3 batteries (show up as `SX1`&#x2026;), Vatrer batteries (show up as `DWC`&#x2026; or `DXD`&#x2026;)
>>>>>>> 7a5615fa
- JK BMS, Jikong, (HW version &ge; 6 required)
- LiTime, Power Queen, and Redodo batteries
- NEEY balancer (4th gen) (show up as `GW-24S`&#x2026;)
- Offgridtec LiFePo4 Smart Pro: type A & B (show up as `SmartBat-A`&#x2026; or `SmartBat-B`&#x2026;)
- Pro BMS Smart Shunt
    - Foxwell BT630
    - Leagend CM100
- Renogy BMS, Renogy Pro BMS
- RoyPow batteries
- Seplos v2 (show up as `BP[0-2]?`)
- Seplos v3 (show up as `SP[0,1,4-6]`&#x2026;)
- TDT BMS
    - Wattcycle batteries
- TianPower BMS (show up as `TP_`&#x2026;)

> [!TIP]
> New device types can be easily added via the plugin architecture of this integration. See the [contribution guidelines](CONTRIBUTING.md) for details.

### Provided Information
> [!CAUTION]
> This integration (including Home Assistant) **shall not be used for safety relevant operations**! The correctness or availability of data cannot be guaranteed (see [warranty section of the license](LICENSE)),
> since the implementation is mostly based on openly available information or non-validated vendor specifications.
> Further, issues with the Bluetooth connection, e.g. disturbances, can lead to unavailable or incorrect values.
> 
> **Do not rely** on the values to control actions that prevent battery damage, overheating (fire), or similar.

Platform | Description | Unit | Decription | optional Attributes
-- | -- | -- | -- | --
`binary_sensor` | battery charging | `bool` | indicates `True` if battery is charging
`binary_sensor` | problem | `bool` | indicates `True` if the battery reports an issue or plausibility checks on values fail
`sensor` | charge cycles | `#` | lifetime number of charge cycles | package charge cycles
`sensor` | current | `A` | positive for charging, negative for discharging | balance current, package current
`sensor` | delta voltage | `V` | maximum difference between any two cells | cell voltages
`sensor` | power | `W` | positive for charging, negative for discharging
`sensor` | runtime | `s` | remaining discharge time till SoC 0%, `unavailable` during idle/charging
`sensor` | SoC | `%` | state of charge, range 100% (full) to 0% (battery empty) | package SoC
`sensor` | stored energy | `Wh` | currently stored energy
`sensor` | temperature | `°C` | (average) battery temperature | individual temperature values
`sensor` | voltage | `V` | overall battery voltage | package voltage
`sensor`* | link quality  | `%` | successful BMS queries from the last hundred update periods
`sensor`* | RSSI          | `dBm`| received signal strength indicator

*) sensors are disabled by default

## Installation
BMS_BLE is a default repository in [HACS](https://hacs.xyz/). Please follow the [guidelines on how to use HACS](https://hacs.xyz/docs/use/) if you haven't installed it yet. To add the integration to your Home Assistant instance, use this My button:

[![Open your Home Assistant instance and open a repository inside the Home Assistant Community Store.](https://my.home-assistant.io/badges/hacs_repository.svg)](https://my.home-assistant.io/redirect/hacs_repository/?owner=patman15&repository=BMS_BLE-HA&category=Integration)

<details><summary>Manual installation steps</summary>

1. Using the tool of choice open the directory (folder) for your HA configuration (where you find `configuration.yaml`).
1. If you do not have a `custom_components` directory (folder) there, you need to create it.
1. In the `custom_components` directory (folder) create a new folder called `bms_ble`.
1. Download _all_ the files from the `custom_components/bms_ble/` directory (folder) in this repository.
1. Place the files you downloaded in the new directory (folder) you created.
1. Restart Home Assistant
1. In the HA UI go to <a href="https://my.home-assistant.io/redirect/integrations">Configuration > Integrations</a> click <a href="https://my.home-assistant.io/redirect/config_flow_start?domain=bms_ble">+ Add Integration</a> and [search](https://my.home-assistant.io/redirect/config_flow_start/?domain=bms_ble) for "BLE Battery Management"
</details>

## Removing the Integration
This integration follows standard integration removal. No extra steps are required.
<details><summary>To remove an integration instance from Home Assistant</summary>

1. Go to <a href="https://my.home-assistant.io/redirect/integrations">Settings > Devices & services</a> and select the integration card.
1. From the list of devices, select the integration instance you want to remove.
1. Next to the entry, select the three-dot menu. Then, select Delete.
</details>

## Troubleshooting

> [!NOTE]
> A lot of transient issues are due to problems with Bluetooth adapters. Most prominent example is the performance limitation of the [internal Raspberry Pi BT adapter](https://www.home-assistant.io/integrations/bluetooth/#cypress-based-adapters), resulting in, e.g., sometimes wrong data, when you have multiple devices. Please check the Home Assistant [Bluetooth integration](https://www.home-assistant.io/integrations/bluetooth/) page for known issues and consider using a [recommended high-performance adapter](https://www.home-assistant.io/integrations/bluetooth/#known-working-high-performance-adapters).

### Known Issues

<details><summary>ECO-WORTHY batteries "<code>ECOxxxx</code>"</summary>
ECO-WORTHY batteries that show up as <code>ECOxxxx</code> use classic Bluetooth and do not support Bluetooth Low Energy (BLE). Thus, they unfortunately cannot be integrated.
The advertisement contains <code>{"name":"ECOxxxx","service_uuids":["0000ff00-0000-1000-8000-00805f9b34fb","00000001-0000-1000-8000-00805f9b34fb"]</code>
</details>
<details><summary>Elektronicx, Lithtech batteries</summary>
Bluetooth is turned off, when there is no current. Thus, device will get unavailble / cannot be added.
</details>
<details><summary>Batteries with JBD BMS</summary>
JBD BMS detection unfortunately needs to rely on name patterns. If you renamed your battery it most likely will not be detected. I do appreciate issues being raised for new vendor naming schemes to ease the life of other users. To help, please follow the instructions in the last list item for <a href="#if-your-device-is-not-recognized">non-detected devices</a>.
</details>
<details><summary>Liontron batteries</summary>
These batteries need a shorter interval between queries. Be a bit patient to get them added and set a <a href="[custint-url]">custom interval</a> of about 9s to keep a stable connection.
</details>
<details><summary>Seplos v2</summary>
The internal Bluetooth adapter issues <code>AT</code> commands in regular intervals which can interfer with BMS messages causing them to be corrupted. This impacts data availability (<code>link quality</code>).
</details>

### If your device is not recognized

1. Check that your BMS type is listed as [supported device](#supported-devices)
1. If a name detection pattern is listed ("show up as"), make sure your device matches it.
1. Check the [known issues](#known-issues) for an entry for your BMS.
1. Make sure that no other device is connected to the BMS, e.g. app on your phone
1. Check that your are running the [latest release](https://github.com//patman15/BMS_BLE-HA/releases) of the integration
1. Go to the [advertisement monitor](https://my.home-assistant.io/redirect/bluetooth_advertisement_monitor/) and verify that your device shows up there. Also, please ensure that your `RSSI` value is `>= -75 dBm`. If your device is missing or the `RSSI` value is `-80 dBm`or worse, please check your BT setup (is the device in range?).
1. If you use a BT proxy, make sure you have set `active: true` and that you do not exced the [BT proxy limit][btproxy-url] of 3 devices/proxy; check the logs of the proxy if the device is recognized. Note: The [Bluetooth proxy of Shelly devices](https://www.home-assistant.io/integrations/shelly/#bluetooth-support) does not support active connections and thus cannot be used.
1. If above points did not help, please go to the [bluetooth integration](https://my.home-assistant.io/redirect/integration/?domain=bluetooth). On your BT adapter select `configure`.
    1.  Verify that you have connection slots available.
    1.  Go to the [advertisement monitor](https://my.home-assistant.io/redirect/bluetooth_advertisement_monitor/) and click the device in question. Please provide the information via **`copy to clipboard`** to [a new issue](https://github.com/patman15/BMS_BLE-HA/issues/new?assignees=&labels=question&projects=&template=feature_request.yml) giving your BMS/battery type in the title.

### Some/all sensors go `unavailable` temporarily or permanently
In case sensors are reported `unavailable` please enable the diagnostic sensors, i.e. `RSSI` and `link quality` and check your connection quality. The value of `link quality` results from (temporarily) bad `RSSI` values, which are impacted by disturbances of the Bluetooth communication. Your quality should be at least *fair* according to the following table:
 
Quality | link quality [%] | RSSI [dBm]
--  | -- | --
excellent | 98 to 100 | -60 to high
good | 90 to 98 | -60 to -75
fair | 80 to 90 | -75 to -80
weak | 60 to 80 | -80 to -90
bad | 0 to 60  | -90 to low

Verify that you have a proper Bluetooth setup according to the recommendations for the Home Assistant Bluetooth Integrations, see [this note](#troubleshooting).
In case your `RSSI` level is *fair* or better, but still the sensors show `unknown`, please follow the [instructions for opening an issue](#in-case-you-have-troubles-youd-like-to-have-help-with). Please attach
- a debug log  as a file,
- diagnosis data as a file, and
- a 24hrs diagram of `RSSI` and `link quality` sensor.

### In case you have troubles you'd like to have help with

- please [enable the debug protocol](https://www.home-assistant.io/docs/configuration/troubleshooting/#debug-logs-and-diagnostics) for the [BLE Battery Management integration](https://my.home-assistant.io/redirect/integration/?domain=bms_ble),
- restart Home Assistant, wait till it is fully started up,
- reproduce the issue,
- disable the log (Home Assistant will prompt you to download the log), and finally
- [open an issue](https://github.com/patman15/BMS_BLE-HA/issues/new?assignees=&labels=question&projects=&template=support.yml) with a good description of what your question/issue is and attach the log, or
- [open a bug](https://github.com/patman15/BMS_BLE-HA/issues/new?assignees=&labels=Bug&projects=&template=bug.yml) if you think the behaviour you see is caused by the integration, including a good description of what happened, your expectations, and attach the log.

## Energy Dashboard Integration

If you want your battery to be integrated with the Home Assistant [energy dashboard](https://my.home-assistant.io/redirect/energy/) you need to integrate the reported power value separately for charge and discharge power to two energy values. Here are the detailed steps for energy dashboard configuration in your `configuration.yaml` (you achieve the same result by configuring equivalent [helpers](https://my.home-assistant.io/redirect/helpers/)):
### Add two template sensors
```yaml
template:
  - sensor:
    - unique_id: charge_power
      state: "{{ [states('sensor.smartbat_..._power') | float, 0] | max}}"
      unit_of_measurement: 'W'
      state_class: measurement
      device_class: power
      availability: "{{ has_value('sensor.smartbat_..._power') }}"
    - unique_id: discharge_power
      state: "{{ [states('sensor.smartbat_..._power') | float, 0] | min | abs}}"
      unit_of_measurement: 'W'
      state_class: measurement
      device_class: power
      availability: "{{ has_value('sensor.smartbat_..._power') }}"
```
### Add two integration sensors
```yaml
sensor:
  - platform: integration
    name: energy_in
    source: sensor.template_charge_power
  - platform: integration
    name: energy_out
    source: sensor.template_discharge_power
```

Then go to the [energy dashboard configuration](https://my.home-assistant.io/redirect/config_energy/), add a battery system and set the two sensors `energy_in` and `energy_out`.

## FAQ
### My sensors show unknown/unavailable at startup!
The polling interval is 30 seconds. So at startup it takes a few minutes to detect the battery and query the sensors. Then data will be available.

### Can I set a custom polling interval?
Yes, but I strongly discourage that for stability reasons. If you still want to do so, please see the default way to define a [custom interval][custint-url] by Home Assistant. Note that Bluetooth discoveries can take up to a minute in worst case. Thus, please expect side effects, when changing the default of 30 seconds!

### Can I have the runtime in human readable format (using days)?
Yes, you can use a [template sensor](https://my.home-assistant.io/redirect/config_flow_start?domain=template) or a card to show templates, e.g. [Mushroom template card](https://github.com/piitaya/lovelace-mushroom) with the following template:<br>
`{{ timedelta(seconds=int(states("sensor.smartbat_..._runtime"), 0)) }}` results in e,g, `4 days, 4:20:00`

### How do I get the cell voltages as individual sensor for tracking?
The individual voltages are available as attribute to the `delta voltage` sensor. Click the sensor and at the bottom of the graph expand the `attribute` section. Alternatively, you can also find them in the [developer tools](https://my.home-assistant.io/redirect/developer_states/).
To create individual sensors, go to [Settings > Devices & Services > Helper](https://my.home-assistant.io/redirect/helpers) and [add a template sensor](https://my.home-assistant.io/redirect/config_flow_start?domain=template) for each cell you want to monitor. Fill the configuration for, e.g. the first cell (0), as follows:

Field | Content
-- | --
State template | ```{{ iif(has_value("sensor.smartbat_..._delta_voltage"), state_attr("sensor.smartbat_..._delta_voltage", "cell_voltages")[0], None) }}```<br>The index `[0]` can be in the range from 0 to the number of cells-1, i.e. 0-3 for a 4 cell battery.
Unit of measurement | `V`
Device class | `Voltage`
State class | `Measurement`
Device | `smartbat_...`

or add the following snippet to your `configuration.yaml`:
```yaml
template:
  - sensor:
    - name: cell_voltage_0
      state: >-
        {{ state_attr('sensor.smartbat_..._delta_voltage', 'cell_voltages')[0] }}
      unit_of_measurement: 'V'
      state_class: measurement
      device_class: voltage
      availability: >- 
        {{ has_value('sensor.smartbat_..._delta_voltage') }}
```

### I want to know the maximum cell voltage!
Please follow the explanations in the previous question but use the following:

Field | Content
-- | --
State template | `{%- if has_value("sensor.smartbat_..._delta_voltage") %} {{ state_attr("sensor.smartbat_..._delta_voltage", "cell_voltages") \| max }} {% else %} None {% endif -%}`

There are plenty more functions you can use, e.g. min, and the full power of [templating](https://www.home-assistant.io/docs/configuration/templating/).

### I need a discharge sensor not the charging indicator, can I have that?
Sure, use, e.g. a [threshold sensor](https://my.home-assistant.io/redirect/config_flow_start/?domain=threshold) based on the current to/from the battery. Negative means discharging, positiv is charging.

### My BMS needs a pin, how can I enter it?

Then you need to pair your device first. This is procedure is only required once for each device.
- Open a [terminal to Home Assistant](https://www.home-assistant.io/common-tasks/supervised/#installing-and-using-the-ssh-add-on).
- Use the command `bluetoothctl devices` to check that your devices is detected and
- run `bluetoothctl pair <MAC_of_BMS>` to start pairing the device.

Once pairing is done, the integration should automatically detect the BMS.

## Outlook
- Improvements to fulfill the [Home Assistant quality scale](https://www.home-assistant.io/docs/quality_scale/)
- Add option to only have temporary connections (lowers reliability, but helps running more devices via [ESPHome Bluetooth proxy][btproxy-url])
- Add further battery types on [request](https://github.com/patman15/BMS_BLE-HA/issues/new?assignees=&labels=enhancement&projects=&template=feature_request.yml)

## Thanks to
> [@gkathan](https://github.com/patman15/BMS_BLE-HA/issues/2), [@downset](https://github.com/patman15/BMS_BLE-HA/issues/19), [@gerritb](https://github.com/patman15/BMS_BLE-HA/issues/22), [@Goaheadz](https://github.com/patman15/BMS_BLE-HA/issues/24), [@alros100, @majonessyltetoy](https://github.com/patman15/BMS_BLE-HA/issues/52), [@snipah, @Gruni22](https://github.com/patman15/BMS_BLE-HA/issues/59), [@azisto](https://github.com/patman15/BMS_BLE-HA/issues/78), [@BikeAtor, @Karatzie](https://github.com/patman15/BMS_BLE-HA/issues/57), [@PG248](https://github.com/patman15/BMS_BLE-HA/issues/85), [@SkeLLLa,@romanshypovskyi](https://github.com/patman15/BMS_BLE-HA/issues/90), [@riogrande75, @ebagnoli, @andreas-bulling](https://github.com/patman15/BMS_BLE-HA/issues/101), [@goblinmaks, @andreitoma-github](https://github.com/patman15/BMS_BLE-HA/issues/102), [@hacsler](https://github.com/patman15/BMS_BLE-HA/issues/103), [@ViPeR5000](https://github.com/patman15/BMS_BLE-HA/pull/182), [@edelstahlratte](https://github.com/patman15/BMS_BLE-HA/issues/161), [@nezra](https://github.com/patman15/BMS_BLE-HA/issues/164), [@Fandu21](https://github.com/patman15/BMS_BLE-HA/issues/194), [@rubenclark74](https://github.com/patman15/BMS_BLE-HA/issues/186), [@geierwally1978](https://github.com/patman15/BMS_BLE-HA/issues/240), [@Tulexcorp](https://github.com/patman15/BMS_BLE-HA/issues/271), [@oliviercommelarbre](https://github.com/patman15/BMS_BLE-HA/issues/279), [@shaf](https://github.com/patman15/BMS_BLE-HA/issues/286), [@gavrilov](https://github.com/patman15/BMS_BLE-HA/issues/247), [@SOLAR-RAIDER](https://github.com/patman15/BMS_BLE-HA/issues/291), [@prodisz](https://github.com/patman15/BMS_BLE-HA/issues/303), [@thecodingmax](https://github.com/patman15/BMS_BLE-HA/issues/390), [@daubman](https://github.com/patman15/BMS_BLE-HA/pull/413)

for helping with making the integration better.

## References
- [Home Assistant Add-on: BatMON](https://github.com/fl4p/batmon-ha)
- ANT BMS: [esphome-ant-bms](https://github.com/syssi/esphome-ant-bms/)
- Daly BMS: [esp32-smart-bms-simulation](https://github.com/roccotsi2/esp32-smart-bms-simulation)
- Jikong BMS: [esphome-jk-bms](https://github.com/syssi/esphome-jk-bms)
- JBD BMS: [esphome-jbd-bms](https://github.com/syssi/esphome-jbd-bms)
- D-powercore BMS: [Strom BMS monitor](https://github.com/majonessyltetoy/strom)
- Pro BMS: [@daubman](https://github.com/patman15/BMS_BLE-HA/docs/pro_bms.md)
- Redodo BMS: [LiTime BMS bluetooth](https://github.com/calledit/LiTime_BMS_bluetooth)
- TianPower BMS: [esphome-tianpower-bms](https://github.com/syssi/esphome-tianpower-bms)

[license-shield]: https://img.shields.io/github/license/patman15/BMS_BLE-HA?style=for-the-badge&color=orange&cacheSeconds=86400
[releases-shield]: https://img.shields.io/github/release/patman15/BMS_BLE-HA.svg?style=for-the-badge&cacheSeconds=14400
[releases]: https://github.com//patman15/BMS_BLE-HA/releases
[effort-shield]: https://img.shields.io/badge/Effort%20spent-622_hours-gold?style=for-the-badge&cacheSeconds=86400
[install-shield]: https://img.shields.io/badge/dynamic/json?style=for-the-badge&color=green&label=HACS&suffix=%20Installs&cacheSeconds=15600&url=https://analytics.home-assistant.io/custom_integrations.json&query=$.bms_ble.total&cacheSeconds=14400
[btproxy-url]: https://esphome.io/components/bluetooth_proxy
[custint-url]: https://www.home-assistant.io/common-tasks/general/#defining-a-custom-polling-interval<|MERGE_RESOLUTION|>--- conflicted
+++ resolved
@@ -52,13 +52,8 @@
 - JBD BMS, Jiabaida (show up as `JBD-`&#x2026;, `AP2.S`&#x2026;, `SP..S`&#x2026;)
     - accurat batteries (show up as `GJ-`&#x2026;), Aolithium batteries (show up as `AL12-`&#x2026;)
     - BasenGreen (show up as `BS20`&#x2026;),Bulltron, DCHOUSE, ECO-WORTHY (show up as `DP04S`&#x2026;, `ECO-LFP`&#x2026;), Epoch batteries
-<<<<<<< HEAD
-    - Eleksol, Liontron, Perfektium (show up as `PKT`&#x2026;), Ultimatron batteries (show up as `12??0`&#x2026;)
+    - Eleksol, Liontron, LANPWR (show up as `BT  LP`&#2026;), Perfektium (show up as `PKT`&#x2026;), Ultimatron batteries (show up as `12??0`&#x2026;)
     - SBL batteries (show up as `SBL-`&#x2026;), Supervolt v3 batteries (show up as `SX1`&#x2026;), Vatrer batteries (show up as `DWC`&#x2026; or `DXD`&#x2026;)
-=======
-    - Eleksol, Liontron, LANPWR (show up as `BT  LP`&#2026;), Perfektium (show up as `PKT`&#x2026;), Ultimatron batteries (show up as `12??0`&#x2026;)
-    - SBL batteries, Supervolt v3 batteries (show up as `SX1`&#x2026;), Vatrer batteries (show up as `DWC`&#x2026; or `DXD`&#x2026;)
->>>>>>> 7a5615fa
 - JK BMS, Jikong, (HW version &ge; 6 required)
 - LiTime, Power Queen, and Redodo batteries
 - NEEY balancer (4th gen) (show up as `GW-24S`&#x2026;)
