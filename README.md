--- conflicted
+++ resolved
@@ -34,16 +34,9 @@
 - Felicity ESS batteries (show up as `F10`&#x2026;)
 - JBD BMS, Jiabaida (show up as `AP2.S`&#x2026;, `SP..S`&#x2026;)
     - accurat batteries (show up as `GJ-`&#x2026;)
-<<<<<<< HEAD
     - DCHOUSE, ECO-WORTHY (show up as `DP04S`&#x2026;), Epoch batteries
-    - Eleksol, Ultimatron batteries (show up as `12??0`&#x2026;)
-    - SBL batteries
-    - Supervolt v3 batteries (show up as `SX1`&#x2026;)
-=======
-    - DCHOUSE, ECO-WORTHY batteries (show up as `DP04S`&#x2026;)
     - Eleksol, Perfektium (show up as `PKT`&#x2026;), Ultimatron batteries (show up as `12??0`&#x2026;)
     - SBL batteries, Supervolt v3 batteries (show up as `SX1`&#x2026;)
->>>>>>> 676337c6
 - JK BMS, Jikong, (HW version &ge; 6 required)
 - Offgridtec LiFePo4 Smart Pro: type A & B (show up as `SmartBat-A`&#x2026; or `SmartBat-B`&#x2026;)
 - LiTime, Power Queen, and Redodo batteries
