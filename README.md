# <img src="https://github.com/patman15/BMS_BLE-HA/assets/14628713/0ee84af9-300a-4a26-a098-26954a46ec36" width="32" height="32"> BLE Battery Management Systems for Home Assistant

[![GitHub Release][releases-shield]][releases]
[![License][license-shield]](LICENSE)
[![Effort][effort-shield]](https://buymeacoffee.com/patman15)
[![Analytics][install-shield]]()

This integration allows to monitor Bluetooth Low Energy (BLE) battery management systems (BMS) from within [Home Assistant](https://www.home-assistant.io/). After installation, no configuration is required. You can use the [ESPHome Bluetooth proxy][btproxy-url] to extend the bluetooth coverage range. By using standard dashboard cards, it is easy to visualize the current state of remote batteries.

![dashboard](https://github.com/user-attachments/assets/e62024f2-f5fa-4cbe-ac93-8cc62846e663)

## Features
- Zero configuration
- Autodetects compatible batteries
- Supports [ESPHome Bluetooth proxy][btproxy-url]  (limit: 3 devices/proxy)
- Any number of batteries in parallel
- Native Home Assistant integration (works with all [HA installation methods](https://www.home-assistant.io/installation/#advanced-installation-methods))
- Readout of individual cell voltages to be able to judge battery health
<<<<<<< HEAD
- 100% test coverage, extra fuzz-testing for security
=======
- 100% test coverage
>>>>>>> ecf7e401

### Supported Devices
- CBT Power BMS, Creabest batteries
- D-powercore BMS (show up as `DXB-`&#x2026;), Fliteboard batteries (show up as `TBA-`&#x2026;)
- Daly BMS (show up as `DL-`&#x2026;)
    - 100Balance BMS (show up as `JHB-`&#x2026;)
    - Bulltron batteries
- E&J Technology BMS
    - Elektronicx batteries (show up as `LT-`&#x2026;)
    - Lithtech batteries (show up as `LT-12V-`&#x2026; or `L-12V`&#x2026;)
    - Meritsun, Supervolt v1, Volthium batteries
- ECO-WORTHY + BW02 adapter
- Ective, Topband batteries
- Felicity ESS batteries (show up as `F10`&#x2026;)
- JBD BMS, Jiabaida (show up as `SP..S`&#x2026;)
    - accurat batteries (show up as `GJ-`&#x2026;)
    - DCHOUSE, ECO-WORTHY batteries (show up as `DP04S`&#x2026;)
    - Eleksol, Ultimatron batteries (show up as `12??0`&#x2026;)
    - Supervolt v3 batteries (show up as `SX1`&#x2026;)
- JK BMS, Jikong, (HW version &ge; 6 required)
- Offgridtec LiFePo4 Smart Pro: type A & B (show up as `SmartBat-A`&#x2026; or `SmartBat-B`&#x2026;)
- LiTime, Power Queen, and Redodo batteries
- Seplos v2 (show up as `BP0?`)
- Seplos v3 (show up as `SP0`&#x2026;, `SP1`&#x2026;, `SP5`&#x2026;, or `SP6`&#x2026;)
- TDT BMS (show up as e.g., `XDZN`&#x2026;)

> [!TIP]
> New device types can be easily added via the plugin architecture of this integration. See the [contribution guidelines](CONTRIBUTING.md) for details.

### Provided Information
> [!CAUTION]
> This integration (including Home Assistant) **shall not be used for safety relevant operations**! The correctness or availability of data cannot be guaranteed (see [warranty section of the license](LICENSE)),
> since the implementation is mostly based on openly available information or non-validated vendor specifications.
> Further, issues with the Bluetooth connection, e.g. disturbances, can lead to unavailable or incorrect values.
> 
> **Do not rely** on the values to control actions that prevent battery damage, overheating (fire), or similar.

Platform | Description | Unit | Decription | optional Attributes
-- | -- | -- | -- | --
`binary_sensor` | battery charging | `bool` | indicates `True` if battery is charging
`binary_sensor` | problem | `bool` | indicates `True` if the battery reports an issue or plausibility checks on values fail
`sensor` | charge cycles | `#` | lifetime number of charge cycles | package charge cycles
`sensor` | current | `A` | positive for charging, negative for discharging | balance current, package current
`sensor` | delta voltage | `V` | maximum difference between any two cells | cell voltages
`sensor` | power | `W` | positive for charging, negative for discharging
`sensor` | runtime | `s` | remaining discharge time till SoC 0%, `unavailable` during idle/charging
`sensor` | SoC | `%` | state of charge, range 100% (full) to 0% (battery empty) | package SoC
`sensor` | stored energy | `Wh` | currently stored energy
`sensor` | temperature | `°C` | (average) battery temperature | individual temperature values
`sensor` | voltage | `V` | overall battery voltage | package voltage
`sensor`* | link quality  | `%` | successful BMS queries from the last hundred update periods
`sensor`* | RSSI          | `dBm`| received signal strength indicator

*) In case sensors are reported `unavailable` please enable the diagnostic sensors, i.e. `RSSI` and `link quality` and check your connection quality. The value of `link quality` results from (temporarily) bad `RSSI` values, which are impacted by disturbances of the Bluetooth communication.
 
Quality | link quality [%] | RSSI [dBm]
--  | -- | --
excellent | 98 to 100 | -50 to high
good | 90 to 98 | -60 to -70
fair | 80 to 90 | -70 to -80
weak | 60 to 80 | -80 to -90
bad | 0 to 60  | -90 to low


## Installation
### Automatic
[![Open your Home Assistant instance and open a repository inside the Home Assistant Community Store.](https://my.home-assistant.io/badges/hacs_repository.svg)](https://my.home-assistant.io/redirect/hacs_repository/?owner=patman15&repository=BMS_BLE-HA&category=Integration)

BMS_BLE is a default repository in [HACS](https://hacs.xyz/). Please follow the [guidelines on how to use HACS](https://hacs.xyz/docs/use/) if you haven't installed it yet.

### Manual
<details><summary>Individual Steps</summary>

1. Using the tool of choice open the directory (folder) for your HA configuration (where you find `configuration.yaml`).
1. If you do not have a `custom_components` directory (folder) there, you need to create it.
1. In the `custom_components` directory (folder) create a new folder called `bms_ble`.
1. Download _all_ the files from the `custom_components/bms_ble/` directory (folder) in this repository.
1. Place the files you downloaded in the new directory (folder) you created.
1. Restart Home Assistant
1. In the HA UI go to "Configuration" -> "Integrations" click "+" and [search](https://my.home-assistant.io/redirect/config_flow_start/?domain=bms_ble) for "BLE Battery Management"
</details>

## Known Issues

<details><summary>Elektronicx, Lithtech batteries</summary>
Bluetooth is turned off, when there is no current. Thus, device will get unavailble / cannot be added.
</details>
<details><summary>Seplos V2</summary>
The internal Bluetooth adapter issues <code>AT</code> commands in regular intervals which can interfer with BMS messages causing them to be corrupted. This impacts data availability (<code>link quality</code>).
</details>
    
## FAQ
### My sensors show unknown/unavailable at startup!
The polling interval is 30 seconds. So at startup it takes a few minutes to detect the battery and query the sensors. Then data will be available.

### Can I have the runtime in human readable format (using days)?
Yes, you can use a [template sensor](https://my.home-assistant.io/redirect/config_flow_start?domain=template) or a card to show templates, e.g. [Mushroom template card](https://github.com/piitaya/lovelace-mushroom) with the following template:<br>
`{{ timedelta(seconds=int(states("sensor.smartbat_..._runtime"), 0)) }}` results in e,g, `4 days, 4:20:00`

### How do I get the cell voltages as individual sensor for tracking?
The individual voltages are available as attribute to the `delta voltage` sensor. Click the sensor and at the bottom of the graph expand the `attribute` section. Alternatively, you can also find them in the [developer tools](https://my.home-assistant.io/redirect/developer_states/).
To create individual sensors, go to [Settings > Devices & Services > Helper](https://my.home-assistant.io/redirect/helpers) and [add a template sensor](https://my.home-assistant.io/redirect/config_flow_start?domain=template) for each cell you want to monitor. Fill the configuration for, e.g. the first cell (0), as follows:

Field | Content
-- | --
State template | ```{{ iif(has_value("sensor.smartbat_..._delta_voltage"), state_attr("sensor.smartbat_..._delta_voltage", "cell_voltages")[0], None) }}```<br>The index `[0]` can be in the range from 0 to the number of cells-1, i.e. 0-3 for a 4 cell battery.
Unit of measurement | `V`
Device class | `Voltage`
State class | `Measurement`
Device | `smartbat_...`

or add the following snippet to your `configuration.yaml`:
```yaml
template:
  - sensor:
    - name: cell_voltage_0
      state: >-
        {{ state_attr('sensor.smartbat_..._delta_voltage', 'cell_voltages')[0] }}
      unit_of_measurement: 'V'
      state_class: measurement
      device_class: voltage
      availability: >- 
        {{ has_value('sensor.smartbat_..._delta_voltage') }}
```

### I want to know the maximum cell voltage!
Please follow the explanations in the previous question but use the following:

Field | Content
-- | --
State template | `{%- if has_value("sensor.smartbat_..._delta_voltage") %} {{ state_attr("sensor.smartbat_..._delta_voltage", "cell_voltages") \| max }} {% else %} None {% endif -%}`

There are plenty more functions you can use, e.g. min, and the full power of [templating](https://www.home-assistant.io/docs/configuration/templating/).

### I need a discharge sensor not the charging indicator, can I have that?
Sure, use, e.g. a [threshold sensor](https://my.home-assistant.io/redirect/config_flow_start/?domain=threshold) based on the current to/from the battery. Negative means discharging, positiv is charging.

### My BMS needs a pin, how can I enter it?

Then you need to pair your device first. This is procedure is only required once for each device.
- Open a [terminal to Home Assistant](https://www.home-assistant.io/common-tasks/supervised/#installing-and-using-the-ssh-add-on).
- Use the command `bluetoothctl devices` to check that your devices is detected and
- run `bluetoothctl pair <MAC_of_BMS>` to start pairing the device.

Once pairing is done, the integration should automatically detect the BMS.

## Troubleshooting
### If your device is not recognized

1. Check that your BMS type is listed as [supported device](#supported-devices)
1. Make sure that no other device is connected to the BMS, e.g. app on your phone
1. Check that your are running the [latest release](https://github.com//patman15/BMS_BLE-HA/releases) of the integration
1. Open a [terminal to Home Assistant](https://www.home-assistant.io/common-tasks/supervised/#installing-and-using-the-ssh-add-on) and verify that your BMS is listed in the ouput of the command `bluetoothctl devices`.
1. If you use a BT proxy, make sure you have set `active: true` and that you do not exced the [BT proxy limit][btproxy-url] of 3 devices/proxy; check the logs of the proxy if the device is recognized. Note: The [Bluetooth proxy of Shelly devices](https://www.home-assistant.io/integrations/shelly/#bluetooth-support) does not support active connections and thus cannot be used.
1. If above points did not help, please [open an issue](https://github.com/patman15/BMS_BLE-HA/issues/new?assignees=&labels=question&projects=&template=feature_request.yml) providing the output of `bluetoothctl info <MAC>` or a BT proxy log set to `VERY_VERBOSE`. On HA 2025.02 and later you can also go to the [bluetooth integration](https://my.home-assistant.io/redirect/integration/?domain=bluetooth). On your BT adapter select `configure->advertisement monitor`, click the device in question and provide the information via `copy to clipboard`.

### In case you have troubles you'd like to have help with

- please [enable the debug protocol](https://www.home-assistant.io/docs/configuration/troubleshooting/#debug-logs-and-diagnostics) for the [BLE Battery Management integration](https://my.home-assistant.io/redirect/integration/?domain=bms_ble),
- restart Home Assistant, wait till it is fully started up,
- reproduce the issue,
- disable the log (Home Assistant will prompt you to download the log), and finally
- [open an issue](https://github.com/patman15/BMS_BLE-HA/issues/new?assignees=&labels=question&projects=&template=support.yml) with a good description of what your question/issue is and attach the log, or
- [open a bug](https://github.com/patman15/BMS_BLE-HA/issues/new?assignees=&labels=Bug&projects=&template=bug.yml) if you think the behaviour you see is caused by the integration, including a good description of what happened, your expectations, and attach the log.

## Outlook
- Clean-up of translations
- Add option to only have temporary connections (lowers reliability, but helps running more devices via [ESPHome Bluetooth proxy][btproxy-url])
- Add further battery types on [request](https://github.com/patman15/BMS_BLE-HA/issues/new?assignees=&labels=enhancement&projects=&template=feature_request.yml)

## Thanks to
> [@gkathan](https://github.com/patman15/BMS_BLE-HA/issues/2), [@downset](https://github.com/patman15/BMS_BLE-HA/issues/19), [@gerritb](https://github.com/patman15/BMS_BLE-HA/issues/22), [@Goaheadz](https://github.com/patman15/BMS_BLE-HA/issues/24), [@alros100, @majonessyltetoy](https://github.com/patman15/BMS_BLE-HA/issues/52), [@snipah, @Gruni22](https://github.com/patman15/BMS_BLE-HA/issues/59), [@azisto](https://github.com/patman15/BMS_BLE-HA/issues/78), [@BikeAtor, @Karatzie](https://github.com/patman15/BMS_BLE-HA/issues/57), [@SkeLLLa,@romanshypovskyi](https://github.com/patman15/BMS_BLE-HA/issues/90), [@riogrande75, @ebagnoli, @andreas-bulling](https://github.com/patman15/BMS_BLE-HA/issues/101), [@goblinmaks, @andreitoma-github](https://github.com/patman15/BMS_BLE-HA/issues/102), [@hacsler](https://github.com/patman15/BMS_BLE-HA/issues/103), [@ViPeR5000](https://github.com/patman15/BMS_BLE-HA/pull/182), [@edelstahlratte](https://github.com/patman15/BMS_BLE-HA/issues/161), [@nezra](https://github.com/patman15/BMS_BLE-HA/issues/164), [@Fandu21](https://github.com/patman15/BMS_BLE-HA/issues/194)

for helping with making the integration better.

## References
- [Home Assistant Add-on: BatMON](https://github.com/fl4p/batmon-ha)
- Daly BMS: [esp32-smart-bms-simulation](https://github.com/roccotsi2/esp32-smart-bms-simulation)
- Jikong BMS: [esphome-jk-bms](https://github.com/syssi/esphome-jk-bms)
- JBD BMS: [esphome-jbd-bms](https://github.com/syssi/esphome-jbd-bms)
- D-powercore BMS: [Strom BMS monitor](https://github.com/majonessyltetoy/strom)
- Redodo BMS: [LiTime BMS bluetooth](https://github.com/calledit/LiTime_BMS_bluetooth)

[license-shield]: https://img.shields.io/github/license/patman15/BMS_BLE-HA.svg?style=for-the-badge
[releases-shield]: https://img.shields.io/github/release/patman15/BMS_BLE-HA.svg?style=for-the-badge
[releases]: https://github.com//patman15/BMS_BLE-HA/releases
[effort-shield]: https://img.shields.io/badge/Effort%20spent-391_hours-gold?style=for-the-badge&cacheSeconds=86400
[install-shield]: https://img.shields.io/badge/dynamic/json?style=for-the-badge&color=green&label=Analytics&suffix=%20Installs&cacheSeconds=15600&url=https://analytics.home-assistant.io/custom_integrations.json&query=$.bms_ble.total
[btproxy-url]: https://esphome.io/components/bluetooth_proxy<|MERGE_RESOLUTION|>--- conflicted
+++ resolved
@@ -16,11 +16,7 @@
 - Any number of batteries in parallel
 - Native Home Assistant integration (works with all [HA installation methods](https://www.home-assistant.io/installation/#advanced-installation-methods))
 - Readout of individual cell voltages to be able to judge battery health
-<<<<<<< HEAD
-- 100% test coverage, extra fuzz-testing for security
-=======
 - 100% test coverage
->>>>>>> ecf7e401
 
 ### Supported Devices
 - CBT Power BMS, Creabest batteries
