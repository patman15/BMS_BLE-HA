--- conflicted
+++ resolved
@@ -30,13 +30,8 @@
 - Ective batteries
 - JBD BMS, Jiabaida (show up as `SP..S`&#x2026;)
     - accurat batteries (show up as `GJ-`&#x2026;)
-<<<<<<< HEAD
-    - ECO-WORTHY, DCHOUSE batteries (show up as `DP04S`&#x2026;)
-=======
-    - ECO-WORTHY batteries (show up as `DP04S`&#x2026;)
+    - DCHOUSE, ECO-WORTHY batteries (show up as `DP04S`&#x2026;)
     - Eleksol batteries (show up as `12??0`&#x2026;)
-    - DCHOUSE batteries (show up as `DP04S`&#x2026;)
->>>>>>> 29519a20
     - Supervolt v3 batteries (show up as `SX1`&#x2026;)
 - JK BMS, Jikong, (HW version &ge; 6 required)
 - Offgridtec LiFePo4 Smart Pro: type A & B (show up as `SmartBat-A`&#x2026; or `SmartBat-B`&#x2026;)
